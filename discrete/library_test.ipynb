--- conflicted
+++ resolved
@@ -84,17 +84,12 @@
   },
   {
    "cell_type": "code",
-<<<<<<< HEAD
-   "execution_count": 3,
-   "metadata": {},
-=======
    "execution_count": 2,
    "metadata": {
     "pycharm": {
      "name": "#%%\n"
     }
    },
->>>>>>> af46946f
    "outputs": [
     {
      "name": "stdout",
