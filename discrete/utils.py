--- conflicted
+++ resolved
@@ -17,7 +17,6 @@
 
 # Notes: this requires observables to already be constructed;
 # no power abbreviations
-<<<<<<< HEAD
 def construct_from_string(input_str, type_str, obs_dict):
     # obs_dict: name -> Observable
     if type_str == "CoarseGrainedPrimitive" or type_str == "CGP":
@@ -39,22 +38,6 @@
     #elif type_str == "IndexedPrimitive":
         # not implemented until it seems useful
     elif type_str == "LibraryTensor": # most likely not going to be used
-=======
-# Todo - CAN (AND PROBABLY SHOULD BE) REWRITTEN!
-def construct_from_string(input_str, type_str, obs_dict):
-    # obs_dict: name -> Observable
-    # if type_str == "Observable":
-    # makes more sense to construct from the usual constructor
-    if type_str == "LibraryPrimitive" or type_str == "LP":
-        token_list = input_str.split()
-        torder = token_list.count("dt")
-        xorder = token_list.count("dx")
-        obs = obs_dict[token_list[-1]]
-        return LibraryPrimitive(DerivativeOrder(torder, xorder), obs)
-    # elif type_str == "IndexedPrimitive":
-    # not implemented until it seems useful
-    elif type_str == "LibraryTensor":  # most likely not going to be used
->>>>>>> af46946f
         if input_str == 1:
             return ConstantTerm()
         token_list = input_str.split(" @ ") # it's easier to write the code if @ and * are separate
@@ -105,14 +88,8 @@
     token_list = string.split('rho')
     first_token_list = token_list[0].split()
     obs_token = token_list[-1]
-<<<<<<< HEAD
     if obs_token == "":
         obs_list = []
-=======
-    obs_tk_list = obs_token.split("_")
-    if len(obs_tk_list) == 1:
-        obs_nm = obs_dict[obs_token]
->>>>>>> af46946f
     else:
         obs_tk_list = obs_token[1:-1].split(" * ") # remove "[" and "]" parts, get indexed observables
         for cgp in obs_tk_list:
