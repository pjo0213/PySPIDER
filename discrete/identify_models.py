# It may or may not be nicer to take the SRDataset object as input for some of these
from timeit import default_timer as timer

from library import *
from sparse_reg import *


# does not properly identify all implications since generation via dx is incomplete from an indexing perspective
# e.g., both generation via differentiation and multiplication cant follow the path rho[v_i]->dj rho[v_i]->dj^2 rho[v_i]
# most probable fix is by considering indexed tensors of ranks >=2, but this bug isn't critical
def identify_equations(Q, reg_opts, library, threshold=1e-5, min_complexity=1,
                       max_complexity=None, max_equations=999, timed=True, excluded_terms=None):
    # trying to avoid retaining the values
    if excluded_terms is None:
        excluded_terms = set()
    if timed:
        start = timer()
    equations = []
    lambdas = []
    derived_eqns = {}
    # this can be eliminated by keeping track of two different max_complexities in args
    lib_max_complexity = max([term.complexity for term in library])  # generate list of derived terms up to here
    if max_complexity is None:
        max_complexity = int(np.ceil(lib_max_complexity))
    lib_prim_data = set([tup for term in library for tup in unpack_prims(term)])
    lib_prim_terms = make_terms(lib_prim_data)
<<<<<<< HEAD
    #print(lib_prim_terms)
    for complexity in range(min_complexity, max_complexity+1):
        while len(equations)<max_equations:
            selection = [(term, i) for (i, term) in enumerate(library) if term.complexity<=complexity
                        and term not in excluded_terms]
            if len(selection)==0:
=======
    for complexity in range(min_complexity, max_complexity + 1):
        while len(equations) < max_equations:
            selection = [(term, i) for (i, term) in enumerate(library) if term.complexity <= complexity
                         and term not in excluded_terms]
            if len(selection) == 0:
>>>>>>> af46946f
                break
            sublibrary = [s[0] for s in selection]
            inds = [s[1] for s in selection]
            reg_opts['subinds'] = inds
            # identify model
            eq, res = make_equation_from_Xi(*sparse_reg(Q, **reg_opts), sublibrary)
            if res > threshold:
                break
            equations.append(eq)
            lambdas.append(res)
            # add some output about the discovered model
            if timed:
                # noinspection PyUnboundLocalVariable
                time = timer() - start
                print(f"[{time:.2f} s]")
            print(f'Identified model: {eq} (order {complexity}, residual {res:.2e})')
            # eliminate terms via infer_equations
            derived_eqns[str(eq)] = []
            for lhs, rhs in infer_equations(eq, lib_prim_terms, lib_max_complexity):
                excluded_terms.add(lhs)
<<<<<<< HEAD
                derived_eqns[str(eq)].append(form_equation(lhs, rhs))
=======
                if rhs is None:
                    derived_eqns[str(eq)].append(Equation([lhs], [1]))
                else:
                    derived_eqns[str(eq)].append(-1 * TermSum([lhs]) + rhs)
>>>>>>> af46946f
    return equations, lambdas, derived_eqns, excluded_terms


def interleave_identify(Qs, reg_opts_list, libraries, threshold=1e-5, min_complexity=1,
                        max_complexity=None, max_equations=999, timed=True, excluded_terms=None):
    # trying to avoid retaining the values
    if excluded_terms is None:
        excluded_terms = set()
    equations = []
    lambdas = []
    derived_eqns = {}
    if max_complexity is None:
        max_complexity = int(np.ceil(max([term.complexity for library in libraries for term in library])))
    for complexity in range(min_complexity, max_complexity + 1):
        for Q, reg_opts, library in zip(Qs, reg_opts_list, libraries):
            eqs_i, lbds_i, der_eqns_i, exc_terms_i = identify_equations(Q, reg_opts, library,
                                                                        threshold=threshold, min_complexity=complexity,
                                                                        max_complexity=complexity,
                                                                        max_equations=max_equations, timed=timed,
                                                                        excluded_terms=excluded_terms)
            equations += eqs_i
            lambdas += lbds_i
            derived_eqns.update(der_eqns_i)
            excluded_terms.update(exc_terms_i)
    return equations, lambdas, derived_eqns, excluded_terms

<<<<<<< HEAD
def form_equation(lhs, rhs):
    if rhs is None:
        return Equation([lhs], [1])
    else:
        return TermSum([lhs])+(-1)*rhs
=======
>>>>>>> af46946f

def make_equation_from_Xi(Xi, lambd, best_term, lambda1, sublibrary):
    #print(Xi, lambd, best_term, lambda1, sublibrary)
    if lambda1 < lambd:
        return Equation([sublibrary[best_term]], [1]), lambda1
    else:
        zipped = [(sublibrary[i], c) for i, c in enumerate(Xi) if c != 0]
        return Equation([e[0] for e in zipped], [e[1] for e in zipped]), lambd


def unpack_prims(term):
    if isinstance(term, ConstantTerm):
        return (term, (), ()),
    else:
        # we desperately need to make this hashable
        return zip(term.obs_list, tuple(tuple(el) for el in term.der_index_list),
                   tuple(tuple(ell) for ell in term.obs_index_list))


def make_terms(lib_prim_data):
    lib_prim_terms = []
    for prim, der_ind, obs_ind in lib_prim_data:
        if isinstance(prim, ConstantTerm):
            lib_prim_terms.append(prim)
        else:
            tensor = LibraryTensor(prim)
            term = LibraryTerm(tensor, index_list=[list(der_ind), list(obs_ind)])
            lib_prim_terms.append(term)
    return lib_prim_terms


def infer_equations(equation, lib_prim_terms, max_complexity):
    lhs, rhs = equation.eliminate_complex_term()
    yield lhs, rhs
<<<<<<< HEAD
    if lhs.complexity >= max_complexity or isinstance(lhs, ConstantTerm):
=======
    if lhs.complexity >= max_complexity:  # should be at most equal actually
>>>>>>> af46946f
        return
    # need to handle cases if lhs derivative has multiple terms and/or has coeff bigger than 1
    if rhs is not None:
        lhs_dt, rhs_dt = rebalance(lhs.dt(), rhs.dt())
        lhs_dx, rhs_dx = rebalance(lhs.dx(), rhs.dx())
        yield lhs_dt, rhs_dt
        yield lhs_dx, rhs_dx
        # compute multiplications
        for term in lib_prim_terms:
            if term.complexity + lhs.complexity <= max_complexity:
                yield term * lhs, term * rhs
    else:
        lhs_dt, rhs_dt = rebalance(lhs.dt(), None)
        lhs_dx, rhs_dx = rebalance(lhs.dx(), None)
        yield lhs_dt, rhs_dt
        yield lhs_dx, rhs_dx
        # compute multiplications
        for term in lib_prim_terms:
            if term.complexity + lhs.complexity <= max_complexity:
                yield term * lhs, None


def rebalance(lhs, rhs):
    if len(lhs.term_list) > 1:  # note that we don't need to check =0 since 1 can't be the most complex term
        lhs1, lhs2, nrm = lhs.eliminate_complex_term(return_normalization=True)
        if rhs is None:
            new_rhs = -1 * lhs2
        else:
            new_rhs = (1 / nrm) * rhs + (-1 * lhs2)
        return lhs1, new_rhs
    else:
        return lhs.to_term(), rhs<|MERGE_RESOLUTION|>--- conflicted
+++ resolved
@@ -24,20 +24,12 @@
         max_complexity = int(np.ceil(lib_max_complexity))
     lib_prim_data = set([tup for term in library for tup in unpack_prims(term)])
     lib_prim_terms = make_terms(lib_prim_data)
-<<<<<<< HEAD
     #print(lib_prim_terms)
     for complexity in range(min_complexity, max_complexity+1):
         while len(equations)<max_equations:
             selection = [(term, i) for (i, term) in enumerate(library) if term.complexity<=complexity
                         and term not in excluded_terms]
             if len(selection)==0:
-=======
-    for complexity in range(min_complexity, max_complexity + 1):
-        while len(equations) < max_equations:
-            selection = [(term, i) for (i, term) in enumerate(library) if term.complexity <= complexity
-                         and term not in excluded_terms]
-            if len(selection) == 0:
->>>>>>> af46946f
                 break
             sublibrary = [s[0] for s in selection]
             inds = [s[1] for s in selection]
@@ -58,14 +50,7 @@
             derived_eqns[str(eq)] = []
             for lhs, rhs in infer_equations(eq, lib_prim_terms, lib_max_complexity):
                 excluded_terms.add(lhs)
-<<<<<<< HEAD
                 derived_eqns[str(eq)].append(form_equation(lhs, rhs))
-=======
-                if rhs is None:
-                    derived_eqns[str(eq)].append(Equation([lhs], [1]))
-                else:
-                    derived_eqns[str(eq)].append(-1 * TermSum([lhs]) + rhs)
->>>>>>> af46946f
     return equations, lambdas, derived_eqns, excluded_terms
 
 
@@ -92,14 +77,13 @@
             excluded_terms.update(exc_terms_i)
     return equations, lambdas, derived_eqns, excluded_terms
 
-<<<<<<< HEAD
+
 def form_equation(lhs, rhs):
     if rhs is None:
         return Equation([lhs], [1])
     else:
         return TermSum([lhs])+(-1)*rhs
-=======
->>>>>>> af46946f
+
 
 def make_equation_from_Xi(Xi, lambd, best_term, lambda1, sublibrary):
     #print(Xi, lambd, best_term, lambda1, sublibrary)
@@ -134,11 +118,7 @@
 def infer_equations(equation, lib_prim_terms, max_complexity):
     lhs, rhs = equation.eliminate_complex_term()
     yield lhs, rhs
-<<<<<<< HEAD
     if lhs.complexity >= max_complexity or isinstance(lhs, ConstantTerm):
-=======
-    if lhs.complexity >= max_complexity:  # should be at most equal actually
->>>>>>> af46946f
         return
     # need to handle cases if lhs derivative has multiple terms and/or has coeff bigger than 1
     if rhs is not None:
