--- conflicted
+++ resolved
@@ -54,13 +54,8 @@
             if a == b:
                 continue
             else:
-<<<<<<< HEAD
                 return a<b
         return len(self.obs_list)<len(other.obs_list)
-=======
-                return a < b
-        return False
->>>>>>> af46946f
 
     # TODO: This may be redundant. I believe python does this proccess internally.
     def __gt__(self, other):
@@ -480,24 +475,15 @@
         if isinstance(other, IndexedTerm):
             return IndexedTerm(obs_list=self.obs_list + other.obs_list)
         else:
-<<<<<<< HEAD
             return IndexedTerm(obs_list=self.obs_list+[other])
     
     def drop(self, obs): # remove one instance of obs
         obs_list_copy = copy.deepcopy(self.obs_list)
         if len(obs_list_copy)>1:
-=======
-            return IndexedTerm(obs_list=self.obs_list + [other])
-
-    def drop(self, obs):
-        obs_list_copy = self.obs_list.copy()
-        if len(obs_list_copy) > 1:
->>>>>>> af46946f
             obs_list_copy.remove(obs)
         else:
             obs_list_copy = []
         return IndexedTerm(obs_list=obs_list_copy)
-<<<<<<< HEAD
     
     def drop_all(self, obs): # remove *aLL* instances of obs
         if len(self.obs_list)>1:
@@ -506,9 +492,6 @@
             obs_list_copy = []
         return IndexedTerm(obs_list=obs_list_copy)
     
-=======
-
->>>>>>> af46946f
     def diff(self, dim):
         for i, obs in enumerate(self.obs_list):
             yield obs.diff(dim) * self.drop(obs)
@@ -533,7 +516,6 @@
 
     def __rmul__(self, other):
         return other
-<<<<<<< HEAD
     
     def dt(self):
         return None
@@ -541,10 +523,7 @@
     def dx(self):
         return None
     
-=======
-
-
->>>>>>> af46946f
+
 def label_repr(prim, ind1, ind2):
     torder = prim.dorder.torder
     xorder = prim.dorder.xorder
@@ -823,17 +802,10 @@
 
     def __rmul__(self, other):
         if isinstance(other, LibraryTerm):
-<<<<<<< HEAD
             return Equation([(other*term).canonicalize() for term in self.term_list], self.coeffs)
         else: # multiplication by number
             return Equation(self.term_list, [other*c for c in self.coeffs])
         
-=======
-            return Equation([other * term for term in self.term_list], self.coeffs)
-        else:  # multiplication by number
-            return Equation(self.term_list, [other * c for c in self.coeffs])
-
->>>>>>> af46946f
     def __mul__(self, other):
         return self.__rmul__(other)
 
@@ -846,11 +818,7 @@
 
     def __eq__(self, other):
         return self.term_list == other.term_list and self.coeffs == other.coeffs
-<<<<<<< HEAD
-    
-=======
-
->>>>>>> af46946f
+
     def dt(self):
         components = [coeff * term.dt() for term, coeff in zip(self.term_list, self.coeffs)
                       if not isinstance(term, ConstantTerm)]
