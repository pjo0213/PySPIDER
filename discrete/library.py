--- conflicted
+++ resolved
@@ -1,40 +1,13 @@
 import copy
 from functools import reduce
+from operator import add
 from itertools import permutations
-from operator import add
-
+from numpy import inf
 import numpy as np
 
 from commons.library import *
 
-<<<<<<< HEAD
 dim_to_let = {0: 'x', 1: 'y', 2: 'z'}
-=======
-@dataclass
-class Observable(object):
-    string: str
-    rank: int
-    
-    def __repr__(self):
-        return self.string
-    
-    # For sorting: convention is in ascending order of name
-    
-    def __lt__ (self, other):
-        if not isinstance(other, Observable):
-            raise TypeError("Second argument is not an observable.") 
-        return self.string<other.string
-
-    def __gt__ (self, other):
-        if not isinstance(other, Observable):
-            raise TypeError("Second argument is not an observable.") 
-        return other.__lt__(self)
-
-    def __eq__ (self, other):
-        if not isinstance(other, Observable):
-            raise TypeError("Second argument is not an observable.") 
-        return self.string==other.string
->>>>>>> 3f56dc75
 
 
 # as usual: this version of the code will not solve the general problem of observables with rank>2 
@@ -76,11 +49,7 @@
 
     def __lt__(self, other):
         if not isinstance(other, CoarseGrainedPrimitive):
-<<<<<<< HEAD
             raise TypeError("Second argument is not a CoarseGrainedPrimitive.")
-=======
-            raise TypeError("Second argument is not an observable.") 
->>>>>>> 3f56dc75
         for a, b in zip(self.obs_list, other.obs_list):
             if a == b:
                 continue
@@ -91,22 +60,13 @@
     # TODO: This may be redundant. I believe python does this proccess internally.
     def __gt__(self, other):
         if not isinstance(other, CoarseGrainedPrimitive):
-<<<<<<< HEAD
             raise TypeError("Second argument is not a CoarseGrainedPrimitive.")
-=======
-            raise TypeError("Second argument is not an observable.") 
->>>>>>> 3f56dc75
         return other.__lt__(self)
 
     def __eq__(self, other):
         if not isinstance(other, CoarseGrainedPrimitive):
-<<<<<<< HEAD
             raise TypeError("Second argument is not a CoarseGrainedPrimitive.")
         return self.obs_list == other.obs_list
-=======
-            raise TypeError("Second argument is not an observable.") 
-        return self.obs_list==other.obs_list
->>>>>>> 3f56dc75
 
     def __ne__(self, other):
         return not self.__eq__(other)
@@ -116,11 +76,7 @@
     #        return CoarseGrainedPrimitive(self.obs_list + other.obs_list)
     #    else:
     #        raise TypeError(f"Cannot multiply {type(self)}, {type(other)}")
-<<<<<<< HEAD
-
-=======
-    
->>>>>>> 3f56dc75
+
     def index_canon(self, inds):
         if len(inds) == 0:
             return inds
@@ -186,11 +142,7 @@
 
     def __lt__(self, other):
         if not isinstance(other, LibraryPrimitive):
-<<<<<<< HEAD
             raise TypeError("Second argument is not a LibraryPrimitive.")
-=======
-            raise TypeError("Second argument is not a LibraryPrimitive.") 
->>>>>>> 3f56dc75
         if self.cgp == other.cgp:
             return self.dorder < other.dorder
         else:
@@ -198,22 +150,13 @@
 
     def __gt__(self, other):
         if not isinstance(other, LibraryPrimitive):
-<<<<<<< HEAD
             raise TypeError("Second argument is not a LibraryPrimitive.")
-=======
-            raise TypeError("Second argument is not a LibraryPrimitive.") 
->>>>>>> 3f56dc75
         return other.__lt__(self)
 
     def __eq__(self, other):
         if not isinstance(other, LibraryPrimitive):
-<<<<<<< HEAD
             raise TypeError("Second argument is not a LibraryPrimitive.")
         return self.cgp == other.cgp and self.dorder == other.dorder
-=======
-            raise TypeError("Second argument is not a LibraryPrimitive.") 
-        return self.cgp==other.cgp and self.dorder==other.dorder
->>>>>>> 3f56dc75
 
     def __ne__(self, other):
         return not self.__eq__(other)
@@ -301,11 +244,7 @@
             return self
         else:
             raise TypeError(f"Cannot multiply {type(self)}, {type(other)}")
-<<<<<<< HEAD
-
-=======
-    
->>>>>>> 3f56dc75
+
     def __rmul__(self, other):
         if other != 1:
             return other.__mul__(self)
@@ -408,11 +347,7 @@
             return other.__mul__(self)
         else:
             raise TypeError(f"Cannot multiply {type(self)}, {type(other)}")
-<<<<<<< HEAD
-
-=======
-    
->>>>>>> 3f56dc75
+
     def __rmul__(self, other):
         return self.__mul__(other)
 
@@ -682,7 +617,6 @@
 
 rho = Observable('rho', 0)
 v = Observable('v', 1)
-<<<<<<< HEAD
 
 
 def generate_terms_to(order, observables=None, max_observables=999):
@@ -690,10 +624,6 @@
     if observables is None:
         observables = [rho, v]
     observables = sorted(observables, reverse=True)  # ordering opposite of canonicalization rules for now
-=======
-def generate_terms_to(order, observables=[rho, v], max_observables=999):
-    observables = sorted(observables, reverse=True) # ordering opposite of canonicalization rules for now
->>>>>>> 3f56dc75
     libterms = list()
     libterms.append(ConstantTerm())
     n = order  # max number of "blocks" to include
@@ -708,21 +638,6 @@
             # print("\n\n\n")
             # print("Partition:", part)
             for tensor in raw_library_tensors(observables, list(part)):
-<<<<<<< HEAD
-                # print("Tensor", tensor)
-                # print("List of labels", list_labels(tensor))
-                for label in list_labels(tensor):
-                    # print("Label", label)
-                    index_list = labels_to_index_list(label, len(tensor.obs_list))
-                    # print("Index list", index_list)
-                    for lt in get_library_terms(tensor, index_list):
-                        # print("LT", lt)
-                        # note: not sure where to put this check
-                        canon = lt.canonicalize()
-                        if lt.is_canonical:
-                            # print("is canonical")
-                            libterms.append(lt)
-=======
                 if tensor.complexity<=order: # this may not be true since we set complexity of rho[1]>1
                     #print("Tensor", tensor)
                     #print("List of labels", list_labels(tensor))
@@ -737,7 +652,6 @@
                             if lt.is_canonical:
                                 #print("is canonical")
                                 libterms.append(lt)
->>>>>>> 3f56dc75
     return libterms
 
 
@@ -783,11 +697,7 @@
             return Equation(self.term_list + other.term_list, self.coeffs + other.coeffs)
         else:
             raise TypeError(f"Second argument {other}) is not an equation.")
-<<<<<<< HEAD
-
-=======
-            
->>>>>>> 3f56dc75
+
     def __rmul__(self, other):
         if isinstance(other, LibraryTerm):
             return Equation([(other * term).canonicalize() for term in self.term_list], self.coeffs)
