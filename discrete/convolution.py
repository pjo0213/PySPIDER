import numpy as np
from scipy.ndimage import gaussian_filter
from scipy.stats import norm


# probably won't be used
def coarse_grain(binned, sigma, truncate=8, wrap=True):
    sigma_vector = np.zeros(shape=(len(binned.shape), 1))
    sigma_vector[0:2] = sigma
    if wrap:
        smoothed = gaussian_filter(binned, sigma_vector, mode='wrap', truncate=truncate)
    else:
        smoothed = gaussian_filter(binned, sigma_vector, truncate=truncate)
    return smoothed


# consider using square-cubed kernel which has 3 derivatives vanishing on edges (see Wikipedia KDE)
def gauss1d(x0, sigma, truncate=8, xmin=-np.inf, xmax=np.inf, wrap=False):
    # truncate = 6 or 8 should be fine
    offset = int(x0)
<<<<<<< HEAD
    s22 = 2 * sigma * sigma
    halfwidth = int(np.ceil(truncate * sigma))
=======
    s22 = 2*sigma*sigma
    zeta = (2*np.pi)**0.5*sigma
    halfwidth = int(np.ceil(truncate*sigma))
>>>>>>> 3f56dc75
    if not wrap:
        mn = np.max([offset - halfwidth, xmin])
        mx = np.min([offset + halfwidth, xmax]) + 1  # so that range includes mx
    else:
        mn = offset - halfwidth
        mx = offset + halfwidth + 1
    x = np.arange(mn, mx)
<<<<<<< HEAD
    gx = np.exp(-(x - x0) * (x - x0) / s22)
    # gx /= ((2*np.pi)**0.5*sigma) # (normalize approximately)
    gx /= sum(gx)
=======
    gx = np.exp(-(x-x0)*(x-x0)/(s22))
    norm_full = zeta*(2*norm.cdf(truncate)-1)
    #print(mn+0.5-x0, mx-0.5-x0, norm_full)
    #gx /= zeta # (normalize approximately)
    gx /= norm_full
    #gx /= sum(gx) # this fails when probability mass goes outside the domain
>>>>>>> 3f56dc75
    return gx, mn, mx<|MERGE_RESOLUTION|>--- conflicted
+++ resolved
@@ -18,14 +18,9 @@
 def gauss1d(x0, sigma, truncate=8, xmin=-np.inf, xmax=np.inf, wrap=False):
     # truncate = 6 or 8 should be fine
     offset = int(x0)
-<<<<<<< HEAD
-    s22 = 2 * sigma * sigma
-    halfwidth = int(np.ceil(truncate * sigma))
-=======
     s22 = 2*sigma*sigma
     zeta = (2*np.pi)**0.5*sigma
     halfwidth = int(np.ceil(truncate*sigma))
->>>>>>> 3f56dc75
     if not wrap:
         mn = np.max([offset - halfwidth, xmin])
         mx = np.min([offset + halfwidth, xmax]) + 1  # so that range includes mx
@@ -33,16 +28,10 @@
         mn = offset - halfwidth
         mx = offset + halfwidth + 1
     x = np.arange(mn, mx)
-<<<<<<< HEAD
-    gx = np.exp(-(x - x0) * (x - x0) / s22)
-    # gx /= ((2*np.pi)**0.5*sigma) # (normalize approximately)
-    gx /= sum(gx)
-=======
     gx = np.exp(-(x-x0)*(x-x0)/(s22))
     norm_full = zeta*(2*norm.cdf(truncate)-1)
     #print(mn+0.5-x0, mx-0.5-x0, norm_full)
     #gx /= zeta # (normalize approximately)
     gx /= norm_full
     #gx /= sum(gx) # this fails when probability mass goes outside the domain
->>>>>>> 3f56dc75
     return gx, mn, mx