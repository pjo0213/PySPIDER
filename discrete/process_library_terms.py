import numpy as np
import copy
from operator import mul

from findiff import FinDiff
from commons.weight import *
from convolution import *
from library import *


# if we want to use integration domains with different sizes & spacings, it might be
# better to store that information within this object as well
class IntegrationDomain(object):
    def __init__(self, min_corner, max_corner):
        # min_corner - min coordinates in each dimension; sim. max_corner
        self.min_corner = min_corner
        self.max_corner = max_corner
        self.shape = [max_c - min_c + 1 for (min_c, max_c) in zip(self.min_corner, self.max_corner)]
        self.times = list(range(min_corner[-1], max_corner[-1] + 1))

    def __repr__(self):
        return f"IntegrationDomain({self.min_corner}, {self.max_corner})"

    def __hash__(self):  # for use in cg_dict etc.
        # here we use that min_corner and max_corner are both lists of ints
        return hash(tuple(self.min_corner + self.max_corner))

    def distance(self, pt):
        return max(self.line_dist(coord, i) for i, coord in enumerate(pt))
        # return np.linalg.norm([self.line_dist(coord, dim) for i, coord in enumerate(pt)])

    def line_dist(self, coord, dim):
        return max(0, self.min_corner[dim] - coord, coord - self.max_corner[dim])


# class CGPIndexing(object): # a choice of indexing within coarse-grained primitive
#    def __init__(self, index_list):
#        # min_corner - min coordinates in each dimension; sim. max_corner
#        self.index_list = index_list
#        
#    def __repr__(self):
#        return f"CGPIndexing({self.index_list})"
#    
#    def __hash__(self): # for use in cg_dict
#        # here we use that min_corner and max_corner are both lists of ints
#        return hash((tuple(self.index_list)))

class Weight(object):
    def __init__(self, m, q, k, scale=1, dxs=None):
        self.m = m
        self.q = q
        self.k = k
        self.scale = scale
        self.ready = False
        self.weight_obj = None
        if dxs is None:
            self.dxs = [1] * len(self.m)
        else:
            self.dxs = dxs

    def make_weight_objs(self):
        self.ready = True
        self.weight_objs = [weight_1d(m, q, k, dx) for (m, q, k, dx) in zip(self.m, self.q, self.k, self.dxs)]

    def get_weight_array(self, dims):
        if not self.ready:
            self.make_weight_objs()
        weights_eval = [weight.linspace(dim)[1] for (weight, dim) in zip(self.weight_objs, dims)]
        return self.scale * reduce(lambda x, y: np.tensordot(x, y, axes=0), weights_eval)

    def increment(self, dim):  # return new weight with an extra derivative on the dim-th dimension
        knew = self.k.copy()
        knew[dim] += 1
        return Weight(self.m, self.q, knew, scale=self.scale, dxs=self.dxs)

    def __neg__(self):
        return Weight(self.m, self.q, self.k, scale=-self.scale, dxs=self.dxs)

    def __mul__(self, number):
        return Weight(self.m, self.q, self.k, scale=self.scale * number, dxs=self.dxs)

    __rmul__ = __mul__

    def __repr__(self):
        return f"Weight({self.m}, {self.q}, {self.k}, {self.scale}, {self.dxs})"


def lists_for_N(nloops, loop_max):
    if nloops == 0:
        yield []
        return
    for i in range(loop_max + 1):
        for li in lists_for_N(nloops - 1, loop_max):
            yield [i] + li


class SRDataset(object):  # structures all data associated with a given sparse regression dataset
    def __init__(self, world_size, data_dict, particle_pos, observables, kernel_sigma, cg_res, deltat, cutoff=8):
<<<<<<< HEAD
        self.world_size = world_size  # linear dimensions of dataset
        self.n_dimensions = len(world_size)  # number of dimensions (spatial + temporal)
        self.data_dict = data_dict  # observable -> array of values (particle, spatial index, time)
        self.cg_dict = dict()  # storage of computed coarse-grained quantities
        self.cgps = []  # list of coarse-grained primitives involved
        self.particle_pos = particle_pos  # array of particle positions (particle, spatial index, time)
        self.observables = observables  # list of observables
        self.kernel_sigma = kernel_sigma  # standard deviation of kernel in physical units (scalar for now)
        self.cg_res = cg_res  # subsampling factor when computing coarse-graining, i.e. cg_res points per unit length;
        # should generally just be an integer
        self.scaled_sigma = kernel_sigma * cg_res
        self.scaled_pts = particle_pos * cg_res
        self.dxs = [1 / cg_res] * (self.n_dimensions - 1) + [deltat]  # spacings of sampling grid
=======
        self.world_size = world_size # linear dimensions of dataset
        self.n_dimensions = len(world_size) # number of dimensions (spatial + temporal)
        self.data_dict = data_dict # observable -> array of values (particle, spatial index, time)
        self.cg_dict = dict() # storage of computed coarse-grained quantities
        self.cgps = [] # list of coarse-grained primitives involved
        self.particle_pos = particle_pos # array of particle positions (particle, spatial index, time)
        self.observables = observables # list of observables
        self.kernel_sigma = kernel_sigma # standard deviation of kernel in physical units (scalar for now)
        self.cg_res = cg_res # subsampling factor when computing coarse-graining, i.e. cg_res points per unit length; should generally just be an integer
        self.scaled_sigma = kernel_sigma*cg_res
        self.scaled_pts = particle_pos*cg_res
        self.dxs = [1/cg_res]*(self.n_dimensions-1)+[deltat] # spacings of sampling grid
        # note that self.dxs is used over self.weight_dxs in ALL applications except differentiating weight function (in which case weight_dxs corresponds to the rescaling as the result of the change of variables)
>>>>>>> 3f56dc75
        self.domain_neighbors = None
        self.cutoff = cutoff  # how many std deviations to cut off gaussians at
        self.scale_dict = None  # dict of characteristic scales of observables -> (mean, std)

    def make_libraries(self, max_complexity=4, max_observables=3):
        self.libs = dict()
        terms = generate_terms_to(max_complexity, observables=self.observables,
                                  max_observables=max_observables)
        for rank in (0, 1):
            self.libs[rank] = LibraryData([term for term in terms if term.rank == rank], rank)

    def make_domains(self, ndomains, domain_size, pad=0):
        self.domains = []
        scaled_dims = [int(s * self.cg_res) for s in domain_size[:-1]] + [domain_size[-1]]
        scaled_world_size = [int(s * self.cg_res) for s in self.world_size[:-1]] + [self.world_size[-1]]
        # scaled_pad = np.ceil(pad*self.cg_res)
        self.domain_size = scaled_dims
        for i in range(ndomains):
            min_corner = []
            max_corner = []
            # define domains on the *scaled* grid
            for (L, max_lim) in zip(scaled_dims, scaled_world_size):
                num = np.random.randint(pad, max_lim - (L + pad) + 1)
                min_corner.append(num)
                max_corner.append(num + L - 1)
            self.domains.append(IntegrationDomain(min_corner, max_corner))

    def find_domain_neighbors(self):
        # list of indices corresponding to particles needed to compute quantities on each domain at each t
        self.domain_neighbors = dict()
        for domain in self.domains:
            for t in domain.times:
                self.domain_neighbors[domain, t] = []
                for i, pt in enumerate(self.scaled_pts):
                    dist = domain.distance(pt[:, t])
                    if dist <= self.scaled_sigma * self.cutoff:
                        self.domain_neighbors[domain, t].append(i)

    def make_weights(self, m, qmax):
        self.weights = []
        self.weight_dxs = [(width - 1) / 2 * dx for width, dx in zip(self.domain_size, self.dxs)]
        for q in lists_for_N(self.n_dimensions, qmax):
            self.weights.append(Weight([m] * self.n_dimensions, q, [0] * self.n_dimensions,
                                       dxs=self.weight_dxs))

    def eval_term(self, term, weight, domain, debug):
        # term: IndexedTerm
        # weight
        # domain: IntegrationDomain corresponding to where the term is evaluated
        # return the evaluated term on the domain grid
        product = np.ones(shape=domain.shape)
        if debug:
            print(f"IndexedTerm {term}")
        for idx, prim in enumerate(term.obs_list):
            if debug:
                print(f"IndexedPrimitive {prim}, CGP {prim.cgp}")
            dorders = prim.dimorders
            obs_dims = prim.obs_dims
            cgp = prim.cgp
            if debug:
                print("dorders", dorders, "obs_dims", obs_dims)
            if (cgp, tuple(obs_dims), domain) in self.cg_dict.keys():  # field is "cached"
                data_slice = self.cg_dict[cgp, tuple(obs_dims), domain]
            else:
                data_slice = self.eval_cgp(cgp, obs_dims, domain)
                self.cg_dict[cgp, tuple(obs_dims), domain] = data_slice
                if cgp not in self.cgps:
                    if debug:
                        print(f"CGP {cgp} is new")
                    self.cgps.append(cgp)
<<<<<<< HEAD
            if sum(dorders) != 0:
                product *= diff(data_slice, dorders, self.weight_dxs)
=======
            if sum(dorders)!=0:
                product *= diff(data_slice, dorders, self.dxs)
>>>>>>> 3f56dc75
            else:
                product *= data_slice
            # print(product[0, 0, 0])
        weight_arr = weight.get_weight_array(domain.shape)
        product *= weight_arr
        return product

<<<<<<< HEAD
    # TODO: implement coarse-graining
=======
>>>>>>> 3f56dc75
    def eval_cgp(self, cgp, obs_dims, domain):
        data_slice = np.zeros(domain.shape)
        if self.domain_neighbors is None:
            self.find_domain_neighbors()
        for t in range(domain.shape[-1]):
            time_slice = np.zeros(domain.shape[:-1])
            t_shifted = t + domain.min_corner[-1]
            for i in self.domain_neighbors[domain, t_shifted]:
                pt_pos = self.scaled_pts[i, :, t_shifted]
                # evaluate observables inside rho[...]
                coeff = 1
                obs_dim_ind = 0
                for obs in cgp.obs_list:
                    # print(obs, i, obs_dims[obs_dim_ind], t_shifted)
                    if obs.rank == 0:
                        coeff *= self.data_dict[obs.string][i, 0, t_shifted]
                    else:
                        coeff *= self.data_dict[obs.string][i, obs_dims[obs_dim_ind], t_shifted]
                    obs_dim_ind += obs.rank
                    # print(coeff)
                # coarse-graining this particle (one dimension at a time)
                rngs = []
                g_nd = 1
                for coord, d_min, d_max, j in zip(pt_pos, domain.min_corner, domain.max_corner,
<<<<<<< HEAD
                                                  range(self.n_dimensions - 1)):
=======
                                                  range(self.n_dimensions-1)):
>>>>>>> 3f56dc75
                    # recenter so that 0 is start of domain
                    g, mn, mx = gauss1d(coord - d_min, self.scaled_sigma, truncate=self.cutoff,
                                        xmin=0, xmax=d_max - d_min)
                    g_nd = np.multiply.outer(g_nd, g)
                    rng_array = np.array(range(mn, mx))  # coordinate range of kernel
                    # now need to add free axes so that the index ends up as an (n-1)-d array
<<<<<<< HEAD
                    n_free_dims = self.n_dimensions - j - 2  # how many np.newaxis to add to index
                    expanded_rng_array = np.expand_dims(rng_array, axis=tuple(range(1, 1 + n_free_dims)))
=======
                    n_free_dims = self.n_dimensions-j-2 # how many np.newaxis to add to index
                    expanded_rng_array = np.expand_dims(rng_array, axis=tuple(range(1, 1+n_free_dims)))
>>>>>>> 3f56dc75
                    rngs.append(expanded_rng_array)
                # if len((g_nd*coeff).shape) > len(time_slice.shape):
                #    print(rngs, g_nd.shape, coeff)
                time_slice[tuple(rngs)] += g_nd * coeff
            data_slice[..., t] = time_slice
        data_slice *= self.cg_res ** (self.n_dimensions - 1)  # need to scale rho by res^(# spatial dims)!
        return data_slice

    def make_library_matrices(self, by_parts=True, debug=False):
        for rank in (0, 1):
            if debug:
                print(f"***RANK {rank} LIBRARY***")
            terms = self.libs[rank].terms
            dshape = self.domain_size
            if rank == 1:
                d = len(dshape) - 1  # dimensionality of equation
            else:
                d = 1
            q = np.zeros(shape=(len(self.weights) * len(self.domains) * d, len(terms)))
            for i, term in enumerate(terms):
                row_index = 0
                if debug:
                    print("\ni:", i)
                # this check should be redundant now
                # if term.rank != rank: # select only terms of the desired rank
                #    continue
                if debug:
                    print("UNINDEXED TERM:")
                    print(term)
                for weight in self.weights:
                    for k in range(d):
                        if rank == 0:
                            kc = None
                        else:
                            kc = k
                        arr = np.zeros(np.append(dshape, len(self.domains)))
                        if isinstance(term, ConstantTerm):
                            # "short circuit" the evaluation to deal with constant term case
                            for _p, domain in enumerate(self.domains):
                                weight_arr = weight.get_weight_array(dshape)
                                # I think this should not be weight_dxs?
                                q[row_index, i] = int_arr(weight_arr, self.dxs)
                                if debug and _p == 0:
                                    print("Value: ", q[row_index, i])
                                row_index += 1
                            continue
                        # note: temporal index not included here
                        for (space_orders, obs_dims) in get_dims(term, len(dshape) - 1, kc):
                            # print(term, kc, list(get_dims(term, len(dshape)-1, kc)), space_orders, obs_dims)
                            # first, make labeling canonical within each CGP
                            if space_orders is None and obs_dims is None:
                                space_orders = [[0] * len(dshape) for i in term.obs_list]
                                canon_obs_dims = [[None] * i.cgp.rank for i in term.obs_list]
                            else:
                                canon_obs_dims = []
                                for sub_list, prim in zip(obs_dims, term.obs_list):
                                    canon_obs_dims.append(prim.cgp.index_canon(sub_list))
                            # integrate by parts
                            indexed_term = IndexedTerm(term, space_orders, canon_obs_dims)
                            # note that we have taken integration by parts outside of the domain loop
                            if debug:
                                print("ORIGINAL TERM:")
                                print(indexed_term, [o.dimorders for o in indexed_term.obs_list])
                            if by_parts:
                                # integration by parts
                                for mod_term, mod_weight in int_by_parts(indexed_term, weight):
                                    if debug:
                                        print("INTEGRATED BY PARTS:")
                                        print(mod_term, [o.dimorders for o in mod_term.obs_list],
                                              mod_weight)
                                    for _p, domain in enumerate(self.domains):
                                        arr[..., _p] += self.eval_term(mod_term, mod_weight,
                                                                       domain, debug=(debug and _p == 0))
                            else:
                                for _p, domain in enumerate(self.domains):
                                    arr[..., _p] += self.eval_term(indexed_term, weight, domain,
                                                                   debug=(debug and _p == 0))
                        for _p in range(len(self.domains)):
                            q[row_index, i] = int_arr(arr[..., _p], self.dxs)
                            if debug and _p == 0:
                                print("Value: ", q[row_index, i])
                            row_index += 1
            # noinspection PyPep8Naming
            self.libs[rank].Q = q
            # return q

            # this is also a reasonable place to compute the column weights
            # if self.scale_dict is None: # haven't computed scales yet
        self.find_scales()
        for rank in (0, 1):
            self.libs[rank].col_weights = [self.get_char_size(term) for term in self.libs[rank].terms]
            # if rank==0: # then we can also compute the row weights
        self.find_row_weights()
<<<<<<< HEAD

    # TODO - just take empirical average/std over points
    def find_scales(self, names=None):
=======
        
    def find_scales(self, names=None): 
>>>>>>> 3f56dc75
        # find mean/std deviation of fields in data_dict that are in names
        self.scale_dict = dict()
        for name in self.data_dict:
            if names is None or name in names:
                self.scale_dict[name] = dict()
                # if these are vector quantities the results could be wonky in the unlikely
                # case a vector field is consistently aligned with one of the axes
                self.scale_dict[name]['mean'] = np.mean(
                    np.linalg.norm(self.data_dict[name]) / np.sqrt(self.data_dict[name].size))
                self.scale_dict[name]['std'] = np.std(self.data_dict[name])
        # also need to handle density separately
        self.scale_dict['rho'] = dict()
        self.scale_dict['rho']['mean'] = self.particle_pos.shape[0] / np.prod(self.world_size[:-1])
        rho_ind = find_term(self.cgps, 'rho')
        rho_cgp = self.cgps[rho_ind]
        rho_std = np.std(np.dstack([self.cg_dict[rho_cgp, (), domain] for domain in self.domains]))
        self.scale_dict['rho']['std'] = rho_std
<<<<<<< HEAD

    # TODO - needs to be rewritten a bit
=======
    
>>>>>>> 3f56dc75
    def get_char_size(self, term):
        # return characteristic size of a library term
        product = 1
        for prim in term.obs_list:
            xorder = prim.dorder.xorder
            torder = prim.dorder.torder
            if torder + xorder > 0:
                statistic = 'std'
            else:
                statistic = 'mean'
            for obs in prim.cgp.obs_list:
                name = obs.string
                product *= self.scale_dict[name][statistic]
            # add in rho contribution (every primitive contains a rho)
            product *= self.scale_dict['rho'][statistic]
<<<<<<< HEAD
            # scale by grid spacings for derivatives
            product *= self.dxs[0] ** xorder
            product *= self.dxs[-1] ** torder
=======
            # scale by grid spacings for derivatives (should already be accounted for by findiff)
            #product /= self.dxs[0]**xorder
            #product /= self.dxs[-1]**torder
>>>>>>> 3f56dc75
        return product

    def find_row_weights(self):
        rho_col = find_term(self.libs[0].terms, 'rho')
        # integral of rho with the 0 harmonics weight
        dom_densities = self.libs[0].Q[0:len(self.domains), rho_col]
        row_weights0 = np.tile(dom_densities, len(self.weights))
        # scale weights according to square root of density (to cancel CLT noise scaling)
        row_weights0 = np.sqrt(row_weights0)
        row_weights0 += 1e-6  # don't want it to be exactly zero
        # normalize
        row_weights0 /= np.max(row_weights0)
        row_weights1 = np.tile(row_weights0, self.n_dimensions - 1)  # because each dimension gets its own row
        self.libs[0].row_weights = row_weights0
        self.libs[1].row_weights = row_weights1


# this class might be absorbed into SRDataset
class LibraryData(object):  # structures information associated with a given rank library
    def __init__(self, terms, rank):  # , parent
        # self.parent = parent
        self.terms = terms
        self.rank = rank
        self.Q = None  # Q matrix
        self.col_weights = None
        self.row_weights = None


def find_term(term_list, string):  # find index of term in list matching string
    return [str(elt) for elt in term_list].index(string)


def get_slice(arr, domain):
    arr_slice = arr
    for (slice_dim, min_c, max_c) in zip(range(arr.ndim), domain.min_corner, domain.max_corner):
        idx = [slice(None)] * arr.ndim
        idx[slice_dim] = slice(min_c, max_c + 1)
        arr_slice = arr_slice[tuple(idx)]
    return arr_slice


# FIXME UNTESTED
def get_dims(term, ndims, dim=None, start=0, do=None, od=None):
    # yield all of the possible x, y, z labelings for a given LibraryTerm
    labels = term.labels
    # print(term, labels, dim)
    if do is None:
        do = [[0] * ndims for _ in term.obs_list]  # derivatives in x, y (z) of each part of the term
    if od is None:
        od = [[None] * t.cgp.rank for t in
              term.obs_list]  # the dimension of the observable to evaluate (None if the observable is rank 0)
    if len(labels.keys()) == 0:
        yield do, od
        return
    if start == 0:
        start += 1
        if dim is not None:
            val = labels[0][0]
            if val[0] % 2 == 0:
                do[val[0] // 2][dim] += 1
            else:
                od[val[0] // 2][val[1]] = dim
    if start > max(labels.keys()):
        yield do, od
    else:
        vals = labels[start]
        for new_dim in range(ndims):
            do_new = copy.deepcopy(do)
            od_new = copy.deepcopy(od)
            # print("do", do)
            # print("od", od)
            for val_ind, val_pos in vals:
                if val_ind % 2 == 0:
                    do_new[val_ind // 2][new_dim] += 1
                else:
                    # noinspection PyTypeChecker
                    od_new[val_ind // 2][val_pos] = new_dim
            # print("do_new", do_new)
            # print("od_new", od_new)
            yield from get_dims(term, ndims, dim=dim, start=start + 1, do=do_new, od=od_new)


def int_arr(arr, dxs=None):  # integrate the output of eval_term with respect to weight function
    if dxs is None:
        dxs = [1] * len(arr.shape)
    dx = dxs[0]
    integral = np.trapz(arr, axis=0)
    if len(dxs) == 1:
        return integral
    else:
        return int_arr(integral, dxs[1:])


def int_by_parts(term, weight, dim=0):
    if dim >= term.ndims:
        yield term, weight
    else:
        failed = False
        for te, we, fail in int_by_parts_dim(term, weight, dim):  # try to integrate by parts
            failed = (failed or fail)
            if failed:  # can't continue, so go to next dimension
                dim += 1
            yield from int_by_parts(te, we, dim)  # repeat process (possibly on next dimension)


# for integration by parts, check terms that look like x', x*x', and x*x*x' (vs all other terms have derivative orders
# smaller by at least 2) this misses out on opportunities to integrate by parts using a different basis, but this seems
# too difficult to automate; at that point it's probably easier to just write the term out manually.
def int_by_parts_dim(term, weight, dim):
    # find best term to base integration off of
    # best_prim, next_best, third_best = None, None, None
    # best_i, next_i, third_i = None, None, None
    best_prim, next_prim = None, None
    num_next = 0
    for (i, prim) in enumerate(term.obs_list):
        if prim.nderivs == term.nderivs:
            if best_prim is None:
                best_i, best_prim = i, prim
                if prim.dimorders[dim] == 0:  # can't integrate by parts along this dimension
                    yield term, weight, True
                    return
            else:  # multiple candidate terms -> integrating by parts will not help
                yield term, weight, True
                return
        elif prim.nderivs == term.nderivs - 1:
            if next_prim is None:
                num_next, next_prim = 1, prim
            elif prim == next_prim:
                num_next += 1
            else:  # not all one-lower terms are successors of best_prim
                yield term, weight, True
    # check viability by cases
    newords = copy.deepcopy(best_prim.dimorders)
    newords[dim] -= 1
    new_weight = weight.increment(dim)
    new_prim = IndexedPrimitive(best_prim, newords=newords)
    # print(term, best_prim)
    rest = term.drop(best_prim)
    if next_prim is None:  # then all other terms have derivatives up to order n-2, so we are in x' case
        for summand in rest.diff(dim):
            yield new_prim * summand, -weight, False
        yield new_prim * rest, -new_weight, False
        return
    else:
        # print(rest, next_prim)
        if next_prim.succeeds(best_prim, dim):  # check if next_best goes with best
            rest = rest.drop_all(next_prim)
            num_dupes = 1 + num_next
            for summand in rest.diff(dim):
                yield reduce(mul, [next_prim] * num_dupes) * summand, -1 / num_dupes * weight, False
            yield reduce(mul, [next_prim] * num_dupes) * rest, -1 / num_dupes * new_weight, False
            return
        else:
            yield term, weight, True
            return


def diff(data, dorders, dxs=None, acc=4):
    # for spatial directions can use finite differences or spectral differentiation. For time, only the former.
    # in any case, it's probably best to pre-compute the derivatives on the whole domains (at least up to order 2).
    # with integration by parts, there shouldn't be higher derivatives.
    if dxs is None:
        dxs = [1] * len(dorders)
    diff_list = []
    for i, dx, order in zip(range(len(dxs)), dxs, dorders):
        if order > 0:
            diff_list.append((i, dx, order))
    diff_operator = FinDiff(*diff_list, acc=acc)
    return diff_operator(data)

# cache the derivatives through order 2? fill in code below for using cache
# def encode(obs_name, dorders):
#    # e.g. dxx
#    return ""
#
# def decode(data_name):
#    # return obs_name, dorders
#    return "", [0, 0, 0]<|MERGE_RESOLUTION|>--- conflicted
+++ resolved
@@ -96,21 +96,6 @@
 
 class SRDataset(object):  # structures all data associated with a given sparse regression dataset
     def __init__(self, world_size, data_dict, particle_pos, observables, kernel_sigma, cg_res, deltat, cutoff=8):
-<<<<<<< HEAD
-        self.world_size = world_size  # linear dimensions of dataset
-        self.n_dimensions = len(world_size)  # number of dimensions (spatial + temporal)
-        self.data_dict = data_dict  # observable -> array of values (particle, spatial index, time)
-        self.cg_dict = dict()  # storage of computed coarse-grained quantities
-        self.cgps = []  # list of coarse-grained primitives involved
-        self.particle_pos = particle_pos  # array of particle positions (particle, spatial index, time)
-        self.observables = observables  # list of observables
-        self.kernel_sigma = kernel_sigma  # standard deviation of kernel in physical units (scalar for now)
-        self.cg_res = cg_res  # subsampling factor when computing coarse-graining, i.e. cg_res points per unit length;
-        # should generally just be an integer
-        self.scaled_sigma = kernel_sigma * cg_res
-        self.scaled_pts = particle_pos * cg_res
-        self.dxs = [1 / cg_res] * (self.n_dimensions - 1) + [deltat]  # spacings of sampling grid
-=======
         self.world_size = world_size # linear dimensions of dataset
         self.n_dimensions = len(world_size) # number of dimensions (spatial + temporal)
         self.data_dict = data_dict # observable -> array of values (particle, spatial index, time)
@@ -124,7 +109,6 @@
         self.scaled_pts = particle_pos*cg_res
         self.dxs = [1/cg_res]*(self.n_dimensions-1)+[deltat] # spacings of sampling grid
         # note that self.dxs is used over self.weight_dxs in ALL applications except differentiating weight function (in which case weight_dxs corresponds to the rescaling as the result of the change of variables)
->>>>>>> 3f56dc75
         self.domain_neighbors = None
         self.cutoff = cutoff  # how many std deviations to cut off gaussians at
         self.scale_dict = None  # dict of characteristic scales of observables -> (mean, std)
@@ -195,13 +179,8 @@
                     if debug:
                         print(f"CGP {cgp} is new")
                     self.cgps.append(cgp)
-<<<<<<< HEAD
-            if sum(dorders) != 0:
-                product *= diff(data_slice, dorders, self.weight_dxs)
-=======
             if sum(dorders)!=0:
                 product *= diff(data_slice, dorders, self.dxs)
->>>>>>> 3f56dc75
             else:
                 product *= data_slice
             # print(product[0, 0, 0])
@@ -209,10 +188,6 @@
         product *= weight_arr
         return product
 
-<<<<<<< HEAD
-    # TODO: implement coarse-graining
-=======
->>>>>>> 3f56dc75
     def eval_cgp(self, cgp, obs_dims, domain):
         data_slice = np.zeros(domain.shape)
         if self.domain_neighbors is None:
@@ -237,24 +212,15 @@
                 rngs = []
                 g_nd = 1
                 for coord, d_min, d_max, j in zip(pt_pos, domain.min_corner, domain.max_corner,
-<<<<<<< HEAD
                                                   range(self.n_dimensions - 1)):
-=======
-                                                  range(self.n_dimensions-1)):
->>>>>>> 3f56dc75
                     # recenter so that 0 is start of domain
                     g, mn, mx = gauss1d(coord - d_min, self.scaled_sigma, truncate=self.cutoff,
                                         xmin=0, xmax=d_max - d_min)
                     g_nd = np.multiply.outer(g_nd, g)
                     rng_array = np.array(range(mn, mx))  # coordinate range of kernel
                     # now need to add free axes so that the index ends up as an (n-1)-d array
-<<<<<<< HEAD
                     n_free_dims = self.n_dimensions - j - 2  # how many np.newaxis to add to index
                     expanded_rng_array = np.expand_dims(rng_array, axis=tuple(range(1, 1 + n_free_dims)))
-=======
-                    n_free_dims = self.n_dimensions-j-2 # how many np.newaxis to add to index
-                    expanded_rng_array = np.expand_dims(rng_array, axis=tuple(range(1, 1+n_free_dims)))
->>>>>>> 3f56dc75
                     rngs.append(expanded_rng_array)
                 # if len((g_nd*coeff).shape) > len(time_slice.shape):
                 #    print(rngs, g_nd.shape, coeff)
@@ -348,14 +314,8 @@
             self.libs[rank].col_weights = [self.get_char_size(term) for term in self.libs[rank].terms]
             # if rank==0: # then we can also compute the row weights
         self.find_row_weights()
-<<<<<<< HEAD
-
-    # TODO - just take empirical average/std over points
+        
     def find_scales(self, names=None):
-=======
-        
-    def find_scales(self, names=None): 
->>>>>>> 3f56dc75
         # find mean/std deviation of fields in data_dict that are in names
         self.scale_dict = dict()
         for name in self.data_dict:
@@ -373,12 +333,7 @@
         rho_cgp = self.cgps[rho_ind]
         rho_std = np.std(np.dstack([self.cg_dict[rho_cgp, (), domain] for domain in self.domains]))
         self.scale_dict['rho']['std'] = rho_std
-<<<<<<< HEAD
-
-    # TODO - needs to be rewritten a bit
-=======
-    
->>>>>>> 3f56dc75
+
     def get_char_size(self, term):
         # return characteristic size of a library term
         product = 1
@@ -394,15 +349,9 @@
                 product *= self.scale_dict[name][statistic]
             # add in rho contribution (every primitive contains a rho)
             product *= self.scale_dict['rho'][statistic]
-<<<<<<< HEAD
-            # scale by grid spacings for derivatives
-            product *= self.dxs[0] ** xorder
-            product *= self.dxs[-1] ** torder
-=======
             # scale by grid spacings for derivatives (should already be accounted for by findiff)
             #product /= self.dxs[0]**xorder
             #product /= self.dxs[-1]**torder
->>>>>>> 3f56dc75
         return product
 
     def find_row_weights(self):
