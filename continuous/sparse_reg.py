import numpy as np

<<<<<<< HEAD

def sparse_reg(theta, opts=None, threshold='pareto', brute_force=True, delta=1e-10, epsilon=1e-2, gamma=2,
               verbose=False, n_terms=-1, char_sizes=None, row_norms=None, valid_single=None, avoid=None, subinds=None,
               anchor_col=0):
    # compute sparse regression on Theta * xi = 0
    # Theta: matrix of integrated terms
    # char_sizes: vector of characteristic term sizes (per column)
    # row_norms: desired norm of each row
    # valid_single: vector of 1s/0s (valid single term model/not)
    # opts: dictionary of options
    # avoid: coefficient vectors to be orthogonal to
    # n_terms: if not -1, select from models with this number of terms and below
    # and a lot more not described above

    if avoid is None:
        avoid = []
    theta = np.copy(theta)  # avoid bugs where array is modified in place
=======
def sparse_reg(Theta, opts=None, threshold='pareto', brute_force=True, delta=1e-10, epsilon=1e-2, gamma=2,
               verbose=False, n_terms=-1, char_sizes=None, row_norms=None, valid_single=None, avoid=[], subinds=None, anchor_norm=None):
# compute sparse regression on Theta * Xi = 0
# Theta: matrix of integrated terms
# char_sizes: vector of characteristic term sizes (per column)
# row_norms: desired norm of each row
# valid_single: vector of 1s/0s (valid single term model/not)
# opts: dictionary of options
# avoid: coefficient vectors to be orthogonal to
# n_terms: if not -1, select from models with this number of terms and below
# and a lot more not described above
    
    Theta = np.copy(Theta) # avoid bugs where array is modified in place
>>>>>>> 3f56dc75
    if row_norms is not None:
        for row in range(len(row_norms)):
            # rownm = np.linalg.norm(Theta[row, :])
            # if rownm != 0:
            #    Theta[row, :] *= (row_norms[row]/rownm)
            theta[row, :] *= row_norms[row]
    if char_sizes is not None:  # do this here: char_sizes are indexed by full column set
        char_sizes = np.array(char_sizes)
        #char_sizes /= np.max(char_sizes)
        for term in range(len(char_sizes)):
<<<<<<< HEAD
            theta[:, term] = theta[:, term] / char_sizes[term]  # renormalize by characteristic size
    if anchor_col is None:  # do this exactly here: when we divide by thetanm later, we work with the normalized columns
        thetanm = np.linalg.norm(theta)
    else:  # do this here: anchor_col is also indexed by full columns set
        thetanm = np.linalg.norm(theta[:, anchor_col])
=======
            Theta[:, term] = Theta[:, term] / char_sizes[term] # renormalize by characteristic size
    if anchor_norm is None: # do this exactly here: when we divide by Thetanm later, we work with the normalized columns
        Thetanm = np.linalg.norm(Theta)
    else:
        Thetanm = np.linalg.norm(Theta[:, anchor_norm])
>>>>>>> 3f56dc75

    if subinds is not None:
        if not subinds:  # no inds allowed at all
            return None, np.inf, None, np.inf
        theta = theta[:, subinds]
        if char_sizes is not None:
            char_sizes = np.array(char_sizes)
            char_sizes = char_sizes[subinds]
        if valid_single is not None:
            valid_single = np.array(valid_single)
<<<<<<< HEAD
            valid_single = valid_single[subinds]

            # functionality probably outdated with more advanced model selection code
    m = 100 * theta.shape[0]
    for xi in avoid:
        theta = np.vstack([theta, m * np.transpose(xi)])  # acts as a constraint - weights should be orthogonal to xi

    h, w = theta.shape
    if anchor_col is None:
        thetanm /= np.sqrt(w)  # scale norm of Theta by square root of # columns to fix scaling of Theta@xi vs thetanm
    # beta = w/h # aspect ratio

=======
            valid_single = valid_single[subinds]        
            
    # functionality probably outdated with more advanced model selection code
    M = 100*Theta.shape[0]
    for Xi in avoid:
        Theta = np.vstack([Theta, M*np.transpose(Xi)]) # acts as a constraint - weights should be orthogonal to Xi
    
    h, w = Theta.shape
    if anchor_norm is None:
        Thetanm /= np.sqrt(w) # scale norm of Theta by square root of # columns to fix scaling of Theta@Xi vs Thetanm
    #beta = w/h # aspect ratio
    
>>>>>>> 3f56dc75
    if valid_single is None:
        valid_single = np.ones(shape=(w, 1))

    u, sigma, v = np.linalg.svd(theta, full_matrices=True)
    v = v.transpose()  # since numpy SVD returns the transpose
    xi = v[:, -1]
    if verbose:
        pass
        # print("sigma:", sigma)
        # Sigmas = sigma[sigma[:]>0]
        # Sigma_shrink = [opt_shrinker(s, beta) for s in sigma]
        # print("Sigma_shrink:", Sigma_shrink)
        # print("v:", v)
        # print("scores:", np.log(sigma)) # np.log(Sigmas)/np.min(Sigmas)
    lambd = np.linalg.norm(theta @ xi) / thetanm
    if verbose:
        print('lambda:', lambd)
    # find best one-term model
    nrm = np.zeros(w)
    for term in range(w):
        nrm[term] = np.linalg.norm(theta[:, term]) / (thetanm * valid_single[term])
        lambda1, best_term = min(nrm), np.argmin(nrm)
        if verbose:
            pass
<<<<<<< HEAD
            # print(f'nrm[{term}]:', nrm[term])
    if w == 1:  # no regression to run
        # noinspection PyUnboundLocalVariable
        return None, np.inf, best_term, lambda1
=======
            #print(f'nrm[{term}]:', nrm[term])
    if w==1: # no regression to run
        return [1], np.inf, best_term, lambda1
>>>>>>> 3f56dc75

    smallinds = np.zeros(w)
    margins = np.zeros(w)  # increases in residual per time step
    lambdas = np.zeros(w)
    lambdas[0] = lambd
    xis = np.zeros(shape=(w, w))  # record coefficients

    for i in range(w - 1):
        xis[i] = xi
        if brute_force:
            # product of the coefficient and characteristic size of library function
            res_inc = np.ones(shape=(w, 1)) * np.inf
        product = np.zeros(shape=(w, 1))
        for p_ind in range(w):
            if brute_force:
                if smallinds[p_ind] == 0:
                    # Try dropping each term
                    smallinds_copy = np.copy(smallinds)
                    smallinds_copy[p_ind] = 1
                    xi_copy = np.copy(xi)
                    xi_copy[p_ind] = 0
                    _, _, v = np.linalg.svd(theta[:, smallinds_copy == 0], full_matrices=True)
                    v = v.transpose()
                    xi_copy[smallinds_copy == 0] = v[:, -1]
                    # noinspection PyUnboundLocalVariable
                    res_inc[p_ind] = np.linalg.norm(theta @ xi_copy) / thetanm / lambd
            else:
                col = theta[:, p_ind]
                # project out other columns
                for q_ind in range(w):
                    if (p_ind != q_ind) and smallinds[q_ind] == 0:
                        other_col = theta[:, q_ind]
                        col = col - np.dot(col, other_col) / np.linalg.norm(other_col) ** 2 * other_col
                # product[p_ind] = np.linalg.norm(xi[p_ind]*col)/np.linalg.norm(Theta)
                product[p_ind] = np.linalg.norm(xi[p_ind] * col)
        if brute_force:
            y, ii = min(res_inc), np.argmin(res_inc)
        else:
            product[smallinds == 1] = np.inf
            y, ii = min(product), np.argmin(product)
        if verbose:
            print("y:", y, "ii:", ii)
        smallinds[ii] = 1
        xi[ii] = 0
        _, _, v = np.linalg.svd(theta[:, smallinds == 0], full_matrices=True)
        v = v.transpose()
        xi[smallinds == 0] = v[:, -1]
        lambda_old = lambd
        lambd = np.linalg.norm(theta @ xi) / thetanm
        lambdas[i + 1] = lambd
        if brute_force:
            margins[i] = y
        else:
            margin = lambd / lambda_old
            margins[i] = margin
        if sum(smallinds == 0) == 1:
            margins[-1] = np.inf
            break
    # fill in last xi
    xis[w-1] = xi
    # decision rules
    if threshold == "pareto":
        y_mar, i_mar = max(margins), np.argmax(margins)
        if verbose:
            print('y_mar:', y_mar)
        i_mar = max(np.argmax(lambdas > delta) - 1, i_mar)
        if verbose:
            print("margins:", margins)
    elif threshold == "multiplicative":
        # noinspection PyUnboundLocalVariable
        i_mar = np.argmax((lambdas > epsilon * lambda1) & (lambdas > delta)) - 1
    else:
        # lambdas[0] = lambdas[1] ### DUCT TAPE - maybe numerical error in svd?
        i_mar = max(np.argmax(lambdas > delta) - 1, np.argmax(margins > gamma))
    if verbose:
        print("i_mar:", i_mar)
    if n_terms > 0:
        ind_n_terms = w - n_terms
        # if more than n_terms, advance to next index
        i_mar = max(i_mar, ind_n_terms)
    xi = xis[i_mar]
    lambd = np.linalg.norm(theta @ xi) / thetanm

    if verbose:
        print("xis:", xis)
        print("lambda:", lambd, "lambda1:", lambda1)
        print("lambdas:", lambdas)
    if char_sizes is not None:
        xi = xi / char_sizes  # renormalize by char. size
    # divide errors by square root of number of rows to make errors consistent
    # lambd /= h**0.5
    # lambda1 /= h**0.5
    if -min(xi) > max(xi):  # ensure vectors are "positive"
        xi = -xi
    if max(xi) > 0:
        xi = xi / max(xi)  # make largest coeff 1

    # noinspection PyUnboundLocalVariable
    return xi, lambd, best_term, lambda1


# was never properly implemented and probably never will be
def opt_shrinker(y, beta):
    if y <= 1 + np.sqrt(beta):
        return 0
    else:
        return np.sqrt((y * y - beta - 1) ** 2 - 4 * beta) / y


def regress(Theta, col_numbers):  # regression on a fixed set of terms
    h, w = Theta.shape
    # thetanm = np.linalg.norm(Theta)
    thetanm = np.linalg.norm(Theta[:, 0])
    smallinds = np.ones(shape=(w,))
    xi = np.zeros(shape=(w,))
    smallinds[np.array(col_numbers)] = 0
    _, _, v = np.linalg.svd(Theta[:, smallinds == 0], full_matrices=True)
    v = v.transpose()
    xi[smallinds == 0] = v[:, -1]
    lambd = np.linalg.norm(Theta @ xi)
    if -min(xi) > max(xi):  # ensure vectors are "positive"
        xi = -xi
    xi = xi / max(xi)  # make largest coeff 1
    # make residuals relative to original norm(Theta)*norm(xi)
    nm = np.linalg.norm(xi)
    # lambd /= (nm*thetanm)
    lambd /= thetanm
    return xi, lambd<|MERGE_RESOLUTION|>--- conflicted
+++ resolved
@@ -1,10 +1,9 @@
 import numpy as np
 
-<<<<<<< HEAD
 
 def sparse_reg(theta, opts=None, threshold='pareto', brute_force=True, delta=1e-10, epsilon=1e-2, gamma=2,
                verbose=False, n_terms=-1, char_sizes=None, row_norms=None, valid_single=None, avoid=None, subinds=None,
-               anchor_col=0):
+               anchor_norm=0):
     # compute sparse regression on Theta * xi = 0
     # Theta: matrix of integrated terms
     # char_sizes: vector of characteristic term sizes (per column)
@@ -18,21 +17,6 @@
     if avoid is None:
         avoid = []
     theta = np.copy(theta)  # avoid bugs where array is modified in place
-=======
-def sparse_reg(Theta, opts=None, threshold='pareto', brute_force=True, delta=1e-10, epsilon=1e-2, gamma=2,
-               verbose=False, n_terms=-1, char_sizes=None, row_norms=None, valid_single=None, avoid=[], subinds=None, anchor_norm=None):
-# compute sparse regression on Theta * Xi = 0
-# Theta: matrix of integrated terms
-# char_sizes: vector of characteristic term sizes (per column)
-# row_norms: desired norm of each row
-# valid_single: vector of 1s/0s (valid single term model/not)
-# opts: dictionary of options
-# avoid: coefficient vectors to be orthogonal to
-# n_terms: if not -1, select from models with this number of terms and below
-# and a lot more not described above
-    
-    Theta = np.copy(Theta) # avoid bugs where array is modified in place
->>>>>>> 3f56dc75
     if row_norms is not None:
         for row in range(len(row_norms)):
             # rownm = np.linalg.norm(Theta[row, :])
@@ -41,21 +25,14 @@
             theta[row, :] *= row_norms[row]
     if char_sizes is not None:  # do this here: char_sizes are indexed by full column set
         char_sizes = np.array(char_sizes)
-        #char_sizes /= np.max(char_sizes)
+        # char_sizes /= np.max(char_sizes)
         for term in range(len(char_sizes)):
-<<<<<<< HEAD
             theta[:, term] = theta[:, term] / char_sizes[term]  # renormalize by characteristic size
-    if anchor_col is None:  # do this exactly here: when we divide by thetanm later, we work with the normalized columns
+    if anchor_norm is None:
+        # do this exactly here: when we divide by Thetanm later, we work with the normalized columns
         thetanm = np.linalg.norm(theta)
-    else:  # do this here: anchor_col is also indexed by full columns set
-        thetanm = np.linalg.norm(theta[:, anchor_col])
-=======
-            Theta[:, term] = Theta[:, term] / char_sizes[term] # renormalize by characteristic size
-    if anchor_norm is None: # do this exactly here: when we divide by Thetanm later, we work with the normalized columns
-        Thetanm = np.linalg.norm(Theta)
     else:
-        Thetanm = np.linalg.norm(Theta[:, anchor_norm])
->>>>>>> 3f56dc75
+        thetanm = np.linalg.norm(theta[:, anchor_norm])
 
     if subinds is not None:
         if not subinds:  # no inds allowed at all
@@ -66,7 +43,6 @@
             char_sizes = char_sizes[subinds]
         if valid_single is not None:
             valid_single = np.array(valid_single)
-<<<<<<< HEAD
             valid_single = valid_single[subinds]
 
             # functionality probably outdated with more advanced model selection code
@@ -75,24 +51,10 @@
         theta = np.vstack([theta, m * np.transpose(xi)])  # acts as a constraint - weights should be orthogonal to xi
 
     h, w = theta.shape
-    if anchor_col is None:
+    if anchor_norm is None:
         thetanm /= np.sqrt(w)  # scale norm of Theta by square root of # columns to fix scaling of Theta@xi vs thetanm
     # beta = w/h # aspect ratio
 
-=======
-            valid_single = valid_single[subinds]        
-            
-    # functionality probably outdated with more advanced model selection code
-    M = 100*Theta.shape[0]
-    for Xi in avoid:
-        Theta = np.vstack([Theta, M*np.transpose(Xi)]) # acts as a constraint - weights should be orthogonal to Xi
-    
-    h, w = Theta.shape
-    if anchor_norm is None:
-        Thetanm /= np.sqrt(w) # scale norm of Theta by square root of # columns to fix scaling of Theta@Xi vs Thetanm
-    #beta = w/h # aspect ratio
-    
->>>>>>> 3f56dc75
     if valid_single is None:
         valid_single = np.ones(shape=(w, 1))
 
@@ -117,16 +79,10 @@
         lambda1, best_term = min(nrm), np.argmin(nrm)
         if verbose:
             pass
-<<<<<<< HEAD
             # print(f'nrm[{term}]:', nrm[term])
     if w == 1:  # no regression to run
         # noinspection PyUnboundLocalVariable
-        return None, np.inf, best_term, lambda1
-=======
-            #print(f'nrm[{term}]:', nrm[term])
-    if w==1: # no regression to run
         return [1], np.inf, best_term, lambda1
->>>>>>> 3f56dc75
 
     smallinds = np.zeros(w)
     margins = np.zeros(w)  # increases in residual per time step
