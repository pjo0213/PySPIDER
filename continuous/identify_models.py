--- conflicted
+++ resolved
@@ -24,19 +24,12 @@
     if multipliers is None:
         obs_terms = set([obs_to_term(obs) for obs in observables])
         multipliers = set(get_multipliers(obs_terms, lib_max_complexity))
-<<<<<<< HEAD
-    for complexity in range(min_complexity, max_complexity + 1):
-        while len(equations) < max_equations:
-            selection = [(term, i) for (i, term) in enumerate(library) if term.complexity <= complexity
-                         and term not in excluded_terms]
-=======
     for complexity in range(min_complexity, max_complexity+1):
         while len(equations)<max_equations:
             selection = [(term, i) for (i, term) in enumerate(library) if term.complexity<=complexity
                         and term not in excluded_terms]
             if len(selection)==0: # no valid terms of this complexity
                 break
->>>>>>> 3f56dc75
             sublibrary = [s[0] for s in selection]
             inds = [s[1] for s in selection]
             reg_opts['subinds'] = inds
