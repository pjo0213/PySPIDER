from timeit import default_timer as timer
from library import *
from sparse_reg import *


def identify_equations(Q, reg_opts, library, observables, threshold=1e-5, min_complexity=1,
                       max_complexity=None, max_equations=999, timed=True, excluded_terms=None, multipliers=None):
    """
    does not properly identify all implications since generation via dx is incomplete from an indexing perspective
    e.g., both generation via differentiation and multiplication cannot follow the path v_i->dj v_i->dj^2 v_i
    most probable fix is by considering indexed tensors of ranks >=2, but this bug isn't critical
    """
    if timed:
        start = timer()
    equations = []
    lambdas = []
    derived_eqns = {}
    if excluded_terms is None:
        excluded_terms = set()
    # this can be eliminated by keeping track of two different max_complexities in args
    lib_max_complexity = max([term.complexity for term in library])  # generate list of derived terms up to here
    if max_complexity is None:
        max_complexity = lib_max_complexity
    if multipliers is None:
        obs_terms = set([obs_to_term(obs) for obs in observables])
        multipliers = set(get_multipliers(obs_terms, lib_max_complexity))
    for complexity in range(min_complexity, max_complexity + 1):
        while len(equations) < max_equations:
            selection = [(term, i) for (i, term) in enumerate(library) if term.complexity <= complexity
                         and term not in excluded_terms]
            sublibrary = [s[0] for s in selection]
            inds = [s[1] for s in selection]
            reg_opts['subinds'] = inds
            # identify model
            eq, res = make_equation_from_Xi(*sparse_reg(Q, **reg_opts), sublibrary)
            if res > threshold:
                break
            equations.append(eq)
            lambdas.append(res)
            # add some output about the discovered model
            if timed:
                # noinspection PyUnboundLocalVariable
                time = timer() - start
                print(f"[{time:.2f} s]")
            print(f'Identified model: {eq} (order {complexity}, residual {res:.2e})')
            # eliminate terms via infer_equations
            derived_eqns[str(eq)] = []
            for new_eq in infer_equations(eq, multipliers, lib_max_complexity):
                lhs, rhs = new_eq.eliminate_complex_term()
                # print(lhs)
                excluded_terms.add(lhs)
                derived_eqns[str(eq)].append(form_equation(lhs, rhs))
    return equations, lambdas, derived_eqns, excluded_terms


def interleave_identify(Qs, reg_opts_list, libraries, observables, threshold=1e-5, min_complexity=1,
                        max_complexity=None, max_equations=999, timed=True, excluded_terms=None):
    equations = []
    lambdas = []
    derived_eqns = {}
    if excluded_terms is None:
        excluded_terms = set()
    lib_max_complexity = max([term.complexity for library in libraries for term in library])
    if max_complexity is None:
        max_complexity = lib_max_complexity
    obs_terms = set([obs_to_term(obs) for obs in observables])
    multipliers = set(get_multipliers(obs_terms, lib_max_complexity))
    for complexity in range(min_complexity, max_complexity + 1):
        for Q, reg_opts, library in zip(Qs, reg_opts_list, libraries):
            eqs_i, lbds_i, der_eqns_i, exc_terms_i = identify_equations(Q, reg_opts, library,
                                                                        observables, threshold=threshold,
                                                                        min_complexity=complexity,
                                                                        max_complexity=complexity,
                                                                        max_equations=max_equations, timed=timed,
                                                                        excluded_terms=excluded_terms,
                                                                        multipliers=multipliers)
            equations += eqs_i
            lambdas += lbds_i
            derived_eqns.update(der_eqns_i)
            excluded_terms.update(exc_terms_i)
    return equations, lambdas, derived_eqns, excluded_terms


def make_equation_from_Xi(Xi, lambd, best_term, lambda1, sublibrary):
    if lambda1 < lambd:
        return Equation([sublibrary[best_term]], [1]), lambda1
    else:
        zipped = [(sublibrary[i], c) for i, c in enumerate(Xi) if c != 0]
        return Equation([e[0] for e in zipped], [e[1] for e in zipped]), lambd


def infer_equations(equation, multipliers, max_complexity):
    yield equation
    complexity = max([term.complexity for term in equation.term_list])
    if complexity >= max_complexity:  # should be at most equal actually
        return
    rem_complexity = max_complexity - complexity
    eq_dt = equation.dt()
    eq_dx = equation.dx()
    yield from infer_equations(eq_dt, multipliers, max_complexity)
    yield from infer_equations(eq_dx, multipliers, max_complexity)
    for term in multipliers:
        if term.complexity <= rem_complexity:
            yield from infer_equations(term * equation, multipliers, max_complexity)


def form_equation(lhs, rhs):
    if rhs is None:
        return Equation([lhs], [1])
    else:
<<<<<<< HEAD
        return TermSum([lhs])+(-1)*rhs 
=======
        return -1 * TermSum([lhs]) + rhs

>>>>>>> af46946f

def obs_to_term(observable):
    prim = LibraryPrimitive(DerivativeOrder(0, 0), observable)
    tensor = LibraryTensor(prim)
    labels = {k: [1] for k in list(range(tensor.rank))}
    return LibraryTerm(tensor, labels=labels)


def get_multipliers(observables, max_complexity):
    if max_complexity <= 0:
        return
    frontier = []
    for obs in observables:
        yield obs
        if max_complexity > 1:
            frontier.append(obs.dt().to_term())
            frontier.append(obs.dx().to_term())
    yield from get_multipliers(frontier, max_complexity - 1)


def rebalance(lhs, rhs):
    if len(lhs.term_list) > 1:  # note that we don't need to check =0 since 1 can't be the most complex term
        lhs1, lhs2, nrm = lhs.eliminate_complex_term(return_normalization=True)
        if rhs is None:
            new_rhs = -1 * lhs2
        else:
            new_rhs = (1 / nrm) * rhs + (-1 * lhs2)
        return lhs1, new_rhs
    else:
        return lhs.to_term(), rhs<|MERGE_RESOLUTION|>--- conflicted
+++ resolved
@@ -108,12 +108,7 @@
     if rhs is None:
         return Equation([lhs], [1])
     else:
-<<<<<<< HEAD
         return TermSum([lhs])+(-1)*rhs 
-=======
-        return -1 * TermSum([lhs]) + rhs
-
->>>>>>> af46946f
 
 def obs_to_term(observable):
     prim = LibraryPrimitive(DerivativeOrder(0, 0), observable)
