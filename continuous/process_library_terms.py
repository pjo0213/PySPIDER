from findiff import FinDiff
<<<<<<< HEAD
from commons.weight import *
from library import *
from operator import mul

=======
from functools import reduce
from operator import add, mul
>>>>>>> 3f56dc75

class IntegrationDomain(object):
    def __init__(self, min_corner, max_corner):
        # min_corner - min coordinates in each dimension; sim. max_corner
        self.min_corner = min_corner
        self.max_corner = max_corner
        self.shape = [max_c - min_c + 1 for (min_c, max_c) in zip(self.min_corner, self.max_corner)]

    def __repr__(self):
        return f"IntegrationDomain({self.min_corner}, {self.max_corner})"


class Weight(object):
    def __init__(self, m, q, k, scale=1, dxs=None):
        self.m = m
        self.q = q
        self.k = k
        self.scale = scale
        self.ready = False
        self.weight_obj = None
        if dxs is None:
            self.dxs = [1] * len(self.m)
        else:
            self.dxs = dxs

    def make_weight_objs(self):
        self.ready = True
        self.weight_objs = [weight_1d(m, q, k, dx) for (m, q, k, dx) in zip(self.m, self.q, self.k, self.dxs)]

    def get_weight_array(self, dims):
        if not self.ready:
            self.make_weight_objs()
        weights_eval = [weight.linspace(dim)[1] for (weight, dim) in zip(self.weight_objs, dims)]
        return self.scale * reduce(lambda x, y: np.tensordot(x, y, axes=0), weights_eval)

    def increment(self, dim):  # return new weight with an extra derivative on the dim-th dimension
        knew = self.k.copy()
        knew[dim] += 1
        return Weight(self.m, self.q, knew, scale=self.scale, dxs=self.dxs)

    def __neg__(self):
        return Weight(self.m, self.q, self.k, scale=-self.scale, dxs=self.dxs)

    def __mul__(self, number):
        return Weight(self.m, self.q, self.k, scale=self.scale * number, dxs=self.dxs)

    __rmul__ = __mul__

    def __repr__(self):
        return f"Weight({self.m}, {self.q}, {self.k}, {self.scale}, {self.dxs})"


def make_domains(dims, world_size, ndomains, pad=0):
    domains = []
    for i in range(ndomains):
        min_corner = []
        max_corner = []
        for (L, max_lim) in zip(dims, world_size):
            num = np.random.randint(pad, max_lim - (L + pad) + 1)
            min_corner.append(num)
            max_corner.append(num + L - 1)
        domains.append(IntegrationDomain(min_corner, max_corner))
    return domains


def get_slice(arr, domain):
    arr_slice = arr
    for (slice_dim, min_c, max_c) in zip(range(arr.ndim), domain.min_corner, domain.max_corner):
        idx = [slice(None)] * arr.ndim
        idx[slice_dim] = slice(min_c, max_c + 1)
        arr_slice = arr_slice[tuple(idx)]
    return arr_slice


# integrate by parts and specify weight functions
def int_by_parts(term, weight, dim=0):
    if dim >= term.ndims:
        yield term, weight
    else:
        failed = False
        for te, we, fail in int_by_parts_dim(term, weight, dim):  # try to integrate by parts
            failed = (failed or fail)
            if failed:  # can't continue, so go to next dimension
                dim += 1
            yield from int_by_parts(te, we, dim)  # repeat process (possibly on next dimension)


def int_by_parts_dim(term, weight, dim):
    """for integration by parts, check terms that look like x', x*x', and x*x*x' (vs all other terms have derivative
    orders smaller by at least 2) this misses out on opportunities to integrate by parts using a different basis, but
    this seems too difficult to automate; at this point it's probably easier to just write the term out manually."""

    # find best term to base integration off of
    # best_prim, next_best, third_best = None, None, None
    # best_i, next_i, third_i = None, None, None
    best_prim, next_prim = None, None
    num_next = 0
    for (i, prim) in enumerate(term.obs_list):
        if prim.nderivs == term.nderivs:
            if best_prim is None:
                best_i, best_prim = i, prim
                if prim.dimorders[dim] == 0:  # can't integrate by parts along this dimension
                    yield term, weight, True
                    return
            else:  # multiple candidate terms -> integrating by parts will not help
                yield term, weight, True
                return
        elif prim.nderivs == term.nderivs - 1:
            if next_prim is None:
                num_next, next_prim = 1, prim
            elif prim == next_prim:
                num_next += 1
            else:  # not all one-lower terms are successors of best_prim
                yield term, weight, True
    # check viability by cases
    newords = copy.deepcopy(best_prim.dimorders)
    newords[dim] -= 1
    new_weight = weight.increment(dim)
    new_prim = IndexedPrimitive(best_prim, newords=newords)
    # print(term, best_prim)
    rest = term.drop(best_prim)
    if next_prim is None:  # then all other terms have derivatives up to order n-2, so we are in x' case
        for summand in rest.diff(dim):
            yield new_prim * summand, -weight, False
        yield new_prim * rest, -new_weight, False
        return
    else:
        # print(rest, next_prim)
        if next_prim.succeeds(best_prim, dim):  # check if next_best goes with best
            rest = rest.drop_all(next_prim)
            num_dupes = 1 + num_next
            for summand in rest.diff(dim):
                yield reduce(mul, [next_prim] * num_dupes) * summand, -1 / num_dupes * weight, False
            yield reduce(mul, [next_prim] * num_dupes) * rest, -1 / num_dupes * new_weight, False
            return
        else:
            yield term, weight, True
            return


def diff(data, dorders, dxs=None):
    # for spatial directions can use finite differences or spectral differentiation. For time, only the former.
    # in any case, it's probably best to pre-compute the derivatives on the whole domains (at least up to order 2).
    # with integration by parts, there shouldn't be higher derivatives.
    acc = 6  # order of accuracy that we want
    if dxs is None:
        dxs = [1] * len(dorders)
    diff_list = []
    for i, dx, order in zip(range(len(dxs)), dxs, dorders):
        if order > 0:
            diff_list.append((i, dx, order))
    diff_operator = FinDiff(*diff_list, acc=acc)
    return diff_operator(data)


# we want to cache all derivatives as they are computed, so we want to be able to encode+decode observable name and the
# derivative orders

def encode(obs_name, dorders):
    # technically if you could go to 10th derivative you'd want to add commas between the numbers
    if sum(dorders) == 0:
        return obs_name
    return obs_name + "~" + reduce(add, [str(do) for do in dorders])


def decode(data_name):  # this function is not strictly necessary
    str_list = data_name.split("~")
    return str_list[0], [int(c) for c in str_list[1]]


def eval_term(lt, weight, data_dict, domain, dxs, debug=False):
    # lt: LibraryTerm
    # weight
    # data_dict: keys are Observable names, values are data arrays
    # domain: IntegrationDomain corresponding to where the term is evaluated
    # return the evaluated term on the domain grid

    product = np.ones(shape=domain.shape)
    # won't execute at all for a constant term
    if debug:
        print(f"LibraryTerm {lt}")
    for idx, obs in enumerate(lt.obs_list):
        dorders = obs.dimorders
        obs_dim = obs.obs_dim
        # if debug:
        #    print("dorders", dorders, "obs_dim", obs_dim)
        name = obs.observable.string
        en_name = encode(name, dorders)
        # print(en_name)
        if en_name in data_dict and (obs_dim is None or obs_dim < data_dict[en_name].shape[-1]):  # field is "cached"
            if obs_dim is None:
                data_arr = data_dict[en_name]
            else:
                data_arr = data_dict[en_name][..., obs_dim]
            product *= get_slice(data_arr, domain)
        else:
            if obs_dim is None:
                data_arr = data_dict[name]
            else:
                data_arr = data_dict[name][..., obs_dim]
            data_slice = get_slice(data_arr, domain)
            if sum(dorders) != 0:
                product *= diff(data_slice, dorders, dxs)
                # full_diff = diff(data_arr, dorders, dxs)
                # product *= get_slice(full_diff, domain)
                # if obs_dim is None:
                #    data_dict[name] = data_arr
                # else:
                #    if en_name not in data_dict:
                #        data_dict[name] = np.zeros(shape=data_arr[..., np.newaxis].shape)
                #    data_dict[name][..., obs_dim] = data_arr
            else:
                product *= data_slice
        # print(product[0, 0, 0])
    weight_arr = weight.get_weight_array(domain.shape)
    product *= weight_arr
    return product


def get_dims(term, ndims, dim=None, start=0, do=None, od=None):
    # yield all of the possible x, y, z labelings for a given term
    labels = term.labels
    # print(labels)
    if do is None:
        do = [[0] * ndims for _ in term.obs_list]  # derivatives in x, y (z) of each part of the term
    if od is None:
        od = [None] * len(
            term.obs_list)  # the dimension of the observable to evaluate (None if the observable is rank 0)
    if len(labels.keys()) == 0:
        yield do, od
        return
    if start == 0:
        start += 1
        if dim is not None:
            val = labels[0][0]
            if val % 2 == 0:
                do[val // 2][dim] += 1
            else:
                od[val // 2] = dim
    if start > max(labels.keys()):
        yield do, od
    else:
        vals = labels[start]
        for new_dim in range(ndims):
            do_new = copy.deepcopy(do)
            od_new = copy.deepcopy(od)
            for val in vals:
                if val % 2 == 0:
                    do_new[val // 2][new_dim] += 1
                else:
                    # noinspection PyTypeChecker
                    od_new[val // 2] = new_dim
            yield from get_dims(term, ndims, dim=dim, start=start + 1, do=do_new, od=od_new)


def int_arr(arr, dxs=None):  # integrate the output of eval_term with respect to weight function
    if dxs is None:
        dxs = [1] * len(arr.shape)
    dx = dxs[0]
    integral = np.trapz(arr, axis=0)
    if len(dxs) == 1:
        return integral
    else:
        return int_arr(integral, dxs[1:])


def make_library(terms, data_dict, weights, domains, rank, dxs=None, by_parts=True, debug=False):
    dshape = domains[0].shape
    if debug:
        print(f"***RANK {rank} LIBRARY***")
    if rank == 1:
        d = len(dshape) - 1  # dimensionality of equation
    else:
        d = 1
    q = np.zeros(shape=(len(weights) * len(domains) * d, len(terms)))
    for i, term in enumerate(terms):
        row_index = 0
        if debug:
            print("\ni:", i)
        if term.rank != rank:  # select only terms of the desired rank
            continue
        if debug:
            print("UNINDEXED TERM:")
            print(term)
        for weight in weights:
            for k in range(d):
                if rank == 0:
                    kc = None
                else:
                    kc = k
                arr = np.zeros(np.append(dshape, len(domains)))
                if isinstance(term, ConstantTerm):
                    # "short circuit" the evaluation to deal with constant term case
                    for _p, domain in enumerate(domains):
                        arr[..., _p] = eval_term(term, weight, data_dict, domain, dxs, debug=(debug and _p == 0))
                        q[row_index, i] = int_arr(arr[..., _p], dxs)
                        if debug and _p == 0:
                            print("Value: ", q[row_index, i])
                        row_index += 1
                    continue
                for (space_orders, obs_dims) in get_dims(term, len(dshape) - 1,
                                                         kc):  # note: temporal index not included here
                    if space_orders is None and obs_dims is None:
                        nt = len(term.obs_list)
                        space_orders = [[0] * len(dshape) for i in range(nt)]
                        obs_dims = [None] * nt
                    # integrate by parts
                    indexed_term = IndexedTerm(term, space_orders, obs_dims)
                    # note that we have taken integration by parts outside of the domain loop
                    if debug:
                        print("ORIGINAL TERM:")
                        print(indexed_term, [o.dimorders for o in indexed_term.obs_list])
                    if by_parts:
                        for mod_term, mod_weight in int_by_parts(indexed_term, weight):  # integration by parts
                            if debug:
                                print("INTEGRATED BY PARTS:")
                                print(mod_term, [o.dimorders for o in mod_term.obs_list], mod_weight)
                            for _p, domain in enumerate(domains):
                                arr[..., _p] += eval_term(mod_term, mod_weight, data_dict, domain, dxs,
                                                          debug=(debug and _p == 0))
                    else:
                        for _p, domain in enumerate(domains):
                            arr[..., _p] += eval_term(indexed_term, weight, data_dict, domain, dxs,
                                                      debug=(debug and _p == 0))

                for _p in range(len(domains)):
                    q[row_index, i] = int_arr(arr[..., _p], dxs)
                    if debug and _p == 0:
                        print("Value: ", q[row_index, i])
                    row_index += 1
    return q


def find_scales(data_dict, names=None):
    # find mean/std deviation of fields in data_dict that are in names
    scale_dict = dict()
    for name in data_dict:
        if names is None or name in names:
            scale_dict[name] = dict()
            scale_dict[name]['mean'] = np.mean(np.abs(data_dict[name]))
            scale_dict[name]['std'] = np.std(data_dict[name])
    return scale_dict


def get_char_size(term, scale_dict, dx, dt):
    # return characteristic size of a library term
    product = 1
    for tm in term.obs_list:
        xorder = tm.dorder.xorder
        torder = tm.dorder.torder
        name = tm.observable.string
        if torder + xorder > 0:
            product *= scale_dict[name]['std']
        else:
            product *= scale_dict[name]['mean']
<<<<<<< HEAD
        product *= dx ** xorder
        product *= dt ** torder
    return product if product > 0 else 1  # if the variable is always 0 then we'll get division by zero

=======
        # scale by grid spacings for derivatives (should already be accounted for by findiff)
        #product /= dx**xorder
        #product /= dt**torder
    return product if product>0 else 1 # if the variable is always 0 then we'll get division by zero
>>>>>>> 3f56dc75

def find_term(term_list, string):  # find index of term in list matching string
    return [str(elt) for elt in term_list].index(string)<|MERGE_RESOLUTION|>--- conflicted
+++ resolved
@@ -1,13 +1,9 @@
 from findiff import FinDiff
-<<<<<<< HEAD
 from commons.weight import *
 from library import *
-from operator import mul
-
-=======
 from functools import reduce
 from operator import add, mul
->>>>>>> 3f56dc75
+
 
 class IntegrationDomain(object):
     def __init__(self, min_corner, max_corner):
@@ -363,17 +359,11 @@
             product *= scale_dict[name]['std']
         else:
             product *= scale_dict[name]['mean']
-<<<<<<< HEAD
-        product *= dx ** xorder
-        product *= dt ** torder
-    return product if product > 0 else 1  # if the variable is always 0 then we'll get division by zero
-
-=======
         # scale by grid spacings for derivatives (should already be accounted for by findiff)
         #product /= dx**xorder
         #product /= dt**torder
     return product if product>0 else 1 # if the variable is always 0 then we'll get division by zero
->>>>>>> 3f56dc75
+
 
 def find_term(term_list, string):  # find index of term in list matching string
     return [str(elt) for elt in term_list].index(string)