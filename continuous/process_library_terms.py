from findiff import FinDiff
from commons.weight import *
from library import *


class IntegrationDomain(object):
    def __init__(self, min_corner, max_corner):
        # min_corner - min coordinates in each dimension; sim. max_corner
        self.min_corner = min_corner
        self.max_corner = max_corner
        self.shape = [max_c - min_c + 1 for (min_c, max_c) in zip(self.min_corner, self.max_corner)]

    def __repr__(self):
        return f"IntegrationDomain({self.min_corner}, {self.max_corner})"


class Weight(object):
    def __init__(self, m, q, k, scale=1, dxs=None):
        self.m = m
        self.q = q
        self.k = k
        self.scale = scale
        self.ready = False
        self.weight_obj = None
        if dxs is None:
            self.dxs = [1] * len(self.m)
        else:
            self.dxs = dxs

    def make_weight_objs(self):
        self.ready = True
        self.weight_objs = [weight_1d(m, q, k, dx) for (m, q, k, dx) in zip(self.m, self.q, self.k, self.dxs)]

    def get_weight_array(self, dims):
        if not self.ready:
            self.make_weight_objs()
        weights_eval = [weight.linspace(dim)[1] for (weight, dim) in zip(self.weight_objs, dims)]
        return self.scale * reduce(lambda x, y: np.tensordot(x, y, axes=0), weights_eval)

    def increment(self, dim):  # return new weight with an extra derivative on the dim-th dimension
        knew = self.k.copy()
        knew[dim] += 1
        return Weight(self.m, self.q, knew, scale=self.scale, dxs=self.dxs)

    def __neg__(self):
        return Weight(self.m, self.q, self.k, scale=-self.scale, dxs=self.dxs)

    def __mul__(self, number):
        return Weight(self.m, self.q, self.k, scale=self.scale * number, dxs=self.dxs)

    __rmul__ = __mul__

    def __repr__(self):
        return f"Weight({self.m}, {self.q}, {self.k}, {self.scale}, {self.dxs})"


def make_domains(dims, world_size, ndomains, pad=0):
    domains = []
    for i in range(ndomains):
        min_corner = []
        max_corner = []
        for (L, max_lim) in zip(dims, world_size):
            num = np.random.randint(pad, max_lim - (L + pad) + 1)
            min_corner.append(num)
            max_corner.append(num + L - 1)
        domains.append(IntegrationDomain(min_corner, max_corner))
    return domains


def get_slice(arr, domain):
    arr_slice = arr
    for (slice_dim, min_c, max_c) in zip(range(arr.ndim), domain.min_corner, domain.max_corner):
        idx = [slice(None)] * arr.ndim
        idx[slice_dim] = slice(min_c, max_c + 1)
        arr_slice = arr_slice[tuple(idx)]
    return arr_slice


# integrate by parts and specify weight functions
def int_by_parts(term, weight, dim=0):
    if dim >= term.ndims:
        yield term, weight
    else:
        failed = False
        for te, we, fail in int_by_parts_dim(term, weight, dim):  # try to integrate by parts
            failed = (failed or fail)
            if failed:  # can't continue, so go to next dimension
                dim += 1
            yield from int_by_parts(te, we, dim)  # repeat process (possibly on next dimension)


def int_by_parts_dim(term, weight, dim):
    """for integration by parts, check terms that look like x', x*x', and x*x*x' (vs all other terms have derivative
    orders smaller by at least 2) this misses out on opportunities to integrate by parts using a different basis, but
    this seems too difficult to automate; at this point it's probably easier to just write the term out manually."""

    # find best term to base integration off of
    #best_prim, next_best, third_best = None, None, None
    #best_i, next_i, third_i = None, None, None
    best_prim, next_prim = None, None
    num_next = 0
    for (i, prim) in enumerate(term.obs_list):
        if prim.nderivs == term.nderivs:
            if best_prim is None:
                best_i, best_prim = i, prim
                if prim.dimorders[dim] == 0:  # can't integrate by parts along this dimension
                    yield term, weight, True
                    return
            else:  # multiple candidate terms -> integrating by parts will not help
                yield term, weight, True
<<<<<<< HEAD
                return  
        elif prim.nderivs == term.nderivs-1:
            if next_prim is None:
                num_next, next_prim = 1, prim
            elif prim==next_prim:
                num_next += 1
            else: # not all one-lower terms are successors of best_prim
                yield term, weight, True
=======
                return
        elif prim.nderivs == term.nderivs - 1 and next_prim is None:
            next_i, next_prim = i, prim
>>>>>>> af46946f
    # check viability by cases
    newords = copy.deepcopy(best_prim.dimorders)
    newords[dim] -= 1
    new_weight = weight.increment(dim)
    new_prim = IndexedPrimitive(best_prim, newords=newords)
    # print(term, best_prim)
    rest = term.drop(best_prim)
    if next_prim is None:  # then all other terms have derivatives up to order n-2, so we are in x' case
        for summand in rest.diff(dim):
            yield new_prim * summand, -weight, False
        yield new_prim * rest, -new_weight, False
        return
    else:
<<<<<<< HEAD
        #print(rest, next_prim)
        if next_prim.succeeds(best_prim, dim): # check if next_best goes with best
            rest = rest.drop_all(next_prim)
            num_dupes = 1+num_next
            for summand in rest.diff(dim):
                yield reduce(mul, [next_prim]*num_dupes)*summand, -1/num_dupes*weight, False
            yield reduce(mul, [next_prim]*num_dupes)*rest, -1/num_dupes*new_weight, False
=======
        # print(rest, next_prim)
        rest = rest.drop(next_prim)
        if next_prim.succeeds(best_prim, dim):  # check if next_best goes with best
            # check if next best is unique
            for obs in rest.obs_list:
                if obs == next_prim:  # can stop here because we limit the number of terms
                    # x' * x * x case
                    # print(rest, next_prim)
                    rest = rest.drop(obs)
                    for summand in rest.diff(dim):
                        yield next_prim * next_prim * next_prim * summand, -1 / 3 * weight, False
                    yield next_prim * next_prim * next_prim * rest, -1 / 3 * new_weight, False
                    return
                elif obs.nderivs == term.nderivs - 1:  # not unique and doesn't match
                    yield term, weight, True
                    return
            # x' * x case
            for summand in rest.diff(dim):
                yield next_prim * next_prim * summand, -1 / 2 * weight, False
            yield next_prim * next_prim * rest, -1 / 2 * new_weight, False
>>>>>>> af46946f
            return
        else:
            yield term, weight, True
            return


def diff(data, dorders, dxs=None):
    # for spatial directions can use finite differences or spectral differentiation. For time, only the former.
    # in any case, it's probably best to pre-compute the derivatives on the whole domains (at least up to order 2).
    # with integration by parts, there shouldn't be higher derivatives.
    acc = 6  # order of accuracy that we want
    if dxs is None:
        dxs = [1] * len(dorders)
    diff_list = []
    for i, dx, order in zip(range(len(dxs)), dxs, dorders):
        if order > 0:
            diff_list.append((i, dx, order))
    diff_operator = FinDiff(*diff_list, acc=acc)
    return diff_operator(data)


# we want to cache all derivatives as they are computed, so we want to be able to encode+decode observable name and the
# derivative orders

def encode(obs_name, dorders):
    # technically if you could go to 10th derivative you'd want to add commas between the numbers
    if sum(dorders) == 0:
        return obs_name
    return obs_name + "~" + reduce(add, [str(do) for do in dorders])


def decode(data_name):  # this function is not strictly necessary
    str_list = data_name.split("~")
    return str_list[0], [int(c) for c in str_list[1]]


def eval_term(lt, weight, data_dict, domain, dxs, debug=False):
    # lt: LibraryTerm
    # weight
    # data_dict: keys are Observable names, values are data arrays
    # domain: IntegrationDomain corresponding to where the term is evaluated
    # return the evaluated term on the domain grid

    product = np.ones(shape=domain.shape)
    # won't execute at all for a constant term
    if debug:
        print(f"LibraryTerm {lt}")
    for idx, obs in enumerate(lt.obs_list):
        dorders = obs.dimorders
        obs_dim = obs.obs_dim
        # if debug:
        #    print("dorders", dorders, "obs_dim", obs_dim)
        name = obs.observable.string
        en_name = encode(name, dorders)
        # print(en_name)
        if en_name in data_dict and (obs_dim is None or obs_dim < data_dict[en_name].shape[-1]):  # field is "cached"
            if obs_dim is None:
                data_arr = data_dict[en_name]
            else:
                data_arr = data_dict[en_name][..., obs_dim]
            product *= get_slice(data_arr, domain)
        else:
            if obs_dim is None:
                data_arr = data_dict[name]
            else:
                data_arr = data_dict[name][..., obs_dim]
            data_slice = get_slice(data_arr, domain)
            if sum(dorders) != 0:
                product *= diff(data_slice, dorders, dxs)
                # full_diff = diff(data_arr, dorders, dxs)
                # product *= get_slice(full_diff, domain)
                # if obs_dim is None:
                #    data_dict[name] = data_arr
                # else:
                #    if en_name not in data_dict:
                #        data_dict[name] = np.zeros(shape=data_arr[..., np.newaxis].shape)
                #    data_dict[name][..., obs_dim] = data_arr
            else:
                product *= data_slice
        # print(product[0, 0, 0])
    weight_arr = weight.get_weight_array(domain.shape)
    product *= weight_arr
    return product


def get_dims(term, ndims, dim=None, start=0, do=None, od=None):
    # yield all of the possible x, y, z labelings for a given term
    labels = term.labels
    # print(labels)
    if do is None:
        do = [[0] * ndims for t in term.obs_list]  # derivatives in x, y (z) of each part of the term
    if od is None:
        od = [None] * len(
            term.obs_list)  # the dimension of the observable to evaluate (None if the observable is rank 0)
    if len(labels.keys()) == 0:
        yield do, od
        return
    if start == 0:
        start += 1
        if dim is not None:
            val = labels[0][0]
            if val % 2 == 0:
                do[val // 2][dim] += 1
            else:
                od[val // 2] = dim
    if start > max(labels.keys()):
        yield do, od
    else:
        vals = labels[start]
        for new_dim in range(ndims):
            do_new = copy.deepcopy(do)
            od_new = copy.deepcopy(od)
            for val in vals:
                if val % 2 == 0:
                    do_new[val // 2][new_dim] += 1
                else:
                    # noinspection PyTypeChecker
                    od_new[val // 2] = new_dim
            yield from get_dims(term, ndims, dim=dim, start=start + 1, do=do_new, od=od_new)


def int_arr(arr, dxs=None):  # integrate the output of eval_term with respect to weight function
    if dxs is None:
        dxs = [1] * len(arr.shape)
    dx = dxs[0]
    integral = np.trapz(arr, axis=0)
    if len(dxs) == 1:
        return integral
    else:
        return int_arr(integral, dxs[1:])


def make_library(terms, data_dict, weights, domains, rank, dxs=None, by_parts=True, debug=False):
    dshape = domains[0].shape
    if debug:
        print(f"***RANK {rank} LIBRARY***")
    if rank == 1:
        d = len(dshape) - 1  # dimensionality of equation
    else:
        d = 1
    Q = np.zeros(shape=(len(weights) * len(domains) * d, len(terms)))
    for i, term in enumerate(terms):
        row_index = 0
        if debug:
            print("\ni:", i)
        if term.rank != rank:  # select only terms of the desired rank
            continue
        if debug:
            print("UNINDEXED TERM:")
            print(term)
        for weight in weights:
            for k in range(d):
                if rank == 0:
                    kc = None
                else:
                    kc = k
                arr = np.zeros(np.append(dshape, len(domains)))
                if isinstance(term, ConstantTerm):
                    # "short circuit" the evaluation to deal with constant term case
                    for p, domain in enumerate(domains):
                        arr[..., p] = eval_term(term, weight, data_dict, domain, dxs, debug=(debug and p == 0))
                        Q[row_index, i] = int_arr(arr[..., p], dxs)
                        if debug and p == 0:
                            print("Value: ", Q[row_index, i])
                        row_index += 1
                    continue
                for (space_orders, obs_dims) in get_dims(term, len(dshape) - 1,
                                                         kc):  # note: temporal index not included here
                    if space_orders is None and obs_dims is None:
<<<<<<< HEAD
                        nt = len(term.obs_list)
                        space_orders = [[0]*len(dshape) for i in range(nt)]
                        obs_dims = [None] * nt
=======
                        space_orders = [[0] * len(dshape) for i in term.obs_list]
                        canon_obs_dims = [[None] * i.cgp.rank for i in term.obs_list]
>>>>>>> af46946f
                    # integrate by parts
                    indexed_term = IndexedTerm(term, space_orders, obs_dims)
                    # note that we have taken integration by parts outside of the domain loop
                    if debug:
                        print("ORIGINAL TERM:")
                        print(indexed_term, [o.dimorders for o in indexed_term.obs_list])
                    if by_parts:
                        for mod_term, mod_weight in int_by_parts(indexed_term, weight):  # integration by parts
                            if debug:
                                print("INTEGRATED BY PARTS:")
                                print(mod_term, [o.dimorders for o in mod_term.obs_list], mod_weight)
                            for p, domain in enumerate(domains):
                                arr[..., p] += eval_term(mod_term, mod_weight, data_dict, domain, dxs,
                                                         debug=(debug and p == 0))
                    else:
                        for p, domain in enumerate(domains):
                            arr[..., p] += eval_term(indexed_term, weight, data_dict, domain, dxs,
                                                     debug=(debug and p == 0))

                for p in range(len(domains)):
                    Q[row_index, i] = int_arr(arr[..., p], dxs)
                    if debug and p == 0:
                        print("Value: ", Q[row_index, i])
                    row_index += 1
    return Q


def find_scales(data_dict, names=None):
    # find mean/std deviation of fields in data_dict that are in names
    scale_dict = dict()
    for name in data_dict:
        if names is None or name in names:
            scale_dict[name] = dict()
            scale_dict[name]['mean'] = np.mean(np.abs(data_dict[name]))
            scale_dict[name]['std'] = np.std(data_dict[name])
    return scale_dict


def get_char_size(term, scale_dict, dx, dt):
    # return characteristic size of a library term
    product = 1
    for tm in term.obs_list:
        xorder = tm.dorder.xorder
        torder = tm.dorder.torder
        name = tm.observable.string
        if torder + xorder > 0:
            product *= scale_dict[name]['std']
        else:
            product *= scale_dict[name]['mean']
        product *= dx ** xorder
        product *= dt ** torder
    return product if product > 0 else 1  # if the variable is always 0 then we'll get division by zero


def find_term(term_list, string):  # find index of term in list matching string
    return [str(elt) for elt in term_list].index(string)<|MERGE_RESOLUTION|>--- conflicted
+++ resolved
@@ -108,7 +108,6 @@
                     return
             else:  # multiple candidate terms -> integrating by parts will not help
                 yield term, weight, True
-<<<<<<< HEAD
                 return  
         elif prim.nderivs == term.nderivs-1:
             if next_prim is None:
@@ -117,11 +116,6 @@
                 num_next += 1
             else: # not all one-lower terms are successors of best_prim
                 yield term, weight, True
-=======
-                return
-        elif prim.nderivs == term.nderivs - 1 and next_prim is None:
-            next_i, next_prim = i, prim
->>>>>>> af46946f
     # check viability by cases
     newords = copy.deepcopy(best_prim.dimorders)
     newords[dim] -= 1
@@ -135,7 +129,6 @@
         yield new_prim * rest, -new_weight, False
         return
     else:
-<<<<<<< HEAD
         #print(rest, next_prim)
         if next_prim.succeeds(best_prim, dim): # check if next_best goes with best
             rest = rest.drop_all(next_prim)
@@ -143,28 +136,6 @@
             for summand in rest.diff(dim):
                 yield reduce(mul, [next_prim]*num_dupes)*summand, -1/num_dupes*weight, False
             yield reduce(mul, [next_prim]*num_dupes)*rest, -1/num_dupes*new_weight, False
-=======
-        # print(rest, next_prim)
-        rest = rest.drop(next_prim)
-        if next_prim.succeeds(best_prim, dim):  # check if next_best goes with best
-            # check if next best is unique
-            for obs in rest.obs_list:
-                if obs == next_prim:  # can stop here because we limit the number of terms
-                    # x' * x * x case
-                    # print(rest, next_prim)
-                    rest = rest.drop(obs)
-                    for summand in rest.diff(dim):
-                        yield next_prim * next_prim * next_prim * summand, -1 / 3 * weight, False
-                    yield next_prim * next_prim * next_prim * rest, -1 / 3 * new_weight, False
-                    return
-                elif obs.nderivs == term.nderivs - 1:  # not unique and doesn't match
-                    yield term, weight, True
-                    return
-            # x' * x case
-            for summand in rest.diff(dim):
-                yield next_prim * next_prim * summand, -1 / 2 * weight, False
-            yield next_prim * next_prim * rest, -1 / 2 * new_weight, False
->>>>>>> af46946f
             return
         else:
             yield term, weight, True
@@ -334,14 +305,9 @@
                 for (space_orders, obs_dims) in get_dims(term, len(dshape) - 1,
                                                          kc):  # note: temporal index not included here
                     if space_orders is None and obs_dims is None:
-<<<<<<< HEAD
                         nt = len(term.obs_list)
                         space_orders = [[0]*len(dshape) for i in range(nt)]
                         obs_dims = [None] * nt
-=======
-                        space_orders = [[0] * len(dshape) for i in term.obs_list]
-                        canon_obs_dims = [[None] * i.cgp.rank for i in term.obs_list]
->>>>>>> af46946f
                     # integrate by parts
                     indexed_term = IndexedTerm(term, space_orders, obs_dims)
                     # note that we have taken integration by parts outside of the domain loop
